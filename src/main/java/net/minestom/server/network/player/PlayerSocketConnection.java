package net.minestom.server.network.player;

import net.kyori.adventure.translation.GlobalTranslator;
import net.minestom.server.MinecraftServer;
import net.minestom.server.adventure.MinestomAdventure;
import net.minestom.server.entity.Player;
import net.minestom.server.entity.PlayerSkin;
import net.minestom.server.extras.mojangAuth.MojangCrypt;
import net.minestom.server.network.ConnectionState;
import net.minestom.server.network.PacketProcessor;
import net.minestom.server.network.packet.FramedPacket;
import net.minestom.server.network.packet.server.ComponentHoldingServerPacket;
import net.minestom.server.network.packet.server.ServerPacket;
import net.minestom.server.network.packet.server.login.SetCompressionPacket;
import net.minestom.server.network.socket.Worker;
import net.minestom.server.utils.PacketUtils;
import net.minestom.server.utils.Utils;
import net.minestom.server.utils.binary.BinaryBuffer;
import net.minestom.server.utils.validate.Check;
import org.jetbrains.annotations.ApiStatus;
import org.jetbrains.annotations.NotNull;
import org.jetbrains.annotations.Nullable;
import org.slf4j.Logger;
import org.slf4j.LoggerFactory;

import javax.crypto.Cipher;
import javax.crypto.SecretKey;
import javax.crypto.ShortBufferException;
import java.io.IOException;
import java.net.SocketAddress;
import java.nio.BufferUnderflowException;
import java.nio.ByteBuffer;
import java.nio.channels.SocketChannel;
import java.util.*;
import java.util.concurrent.ConcurrentHashMap;
import java.util.concurrent.ConcurrentLinkedQueue;
import java.util.zip.DataFormatException;

/**
 * Represents a socket connection.
 * <p>
 * It is the implementation used for all network client.
 */
@ApiStatus.Internal
public class PlayerSocketConnection extends PlayerConnection {
    private final static Logger LOGGER = LoggerFactory.getLogger(PlayerSocketConnection.class);
    private final static Queue<BinaryBuffer> POOLED_BUFFERS = new ConcurrentLinkedQueue<>();
    private final static int BUFFER_SIZE = 262_143;

    private final Worker worker;
    private final SocketChannel channel;
    private SocketAddress remoteAddress;

    private volatile boolean encrypted = false;
    private volatile boolean compressed = false;

    //Could be null. Only used for Mojang Auth
    private byte[] nonce = new byte[4];
    private Cipher decryptCipher;
    private Cipher encryptCipher;

    // Data from client packets
    private String loginUsername;
    private String serverAddress;
    private int serverPort;
    private int protocolVersion;

    // Used for the login plugin request packet, to retrieve the channel from a message id,
    // cleared once the player enters the play state
    private final Map<Integer, String> pluginRequestMap = new ConcurrentHashMap<>();

    // Bungee
    private UUID bungeeUuid;
    private PlayerSkin bungeeSkin;

    private final Object bufferLock = new Object();
    private final List<BinaryBuffer> waitingBuffers = new ArrayList<>();
    private BinaryBuffer tickBuffer = BinaryBuffer.ofSize(BUFFER_SIZE);
    private volatile BinaryBuffer cacheBuffer;

    public PlayerSocketConnection(@NotNull Worker worker, @NotNull SocketChannel channel, SocketAddress remoteAddress) {
        super();
        this.worker = worker;
        this.channel = channel;
        this.remoteAddress = remoteAddress;
    }

    public void processPackets(Worker.Context workerContext, PacketProcessor packetProcessor) {
        final var readBuffer = workerContext.readBuffer;
        // Decrypt data
        if (encrypted) {
            final Cipher cipher = decryptCipher;
            final int remainingBytes = readBuffer.readableBytes();
            final byte[] bytes = readBuffer.readRemainingBytes();
            byte[] output = new byte[cipher.getOutputSize(remainingBytes)];
            try {
                cipher.update(bytes, 0, remainingBytes, output, 0);
            } catch (ShortBufferException e) {
                MinecraftServer.getExceptionManager().handleException(e);
                return;
            }
            readBuffer.clear();
            readBuffer.writeBytes(output);
        }
        final int limit = readBuffer.writerOffset();
        // Read all packets
        while (readBuffer.readableBytes() > 0) {
            final var beginMark = readBuffer.mark();
            try {
                // Ensure that the buffer contains the full packet (or wait for next socket read)
                final int packetLength = readBuffer.readVarInt();
                final int readerStart = readBuffer.readerOffset();
                final int packetEnd = readerStart + packetLength;
                if (packetEnd > readBuffer.writerOffset()) {
                    // Integrity fail
                    throw new BufferUnderflowException();
                }
                // Read packet https://wiki.vg/Protocol#Packet_format
                BinaryBuffer content;
                int payloadLength;
                if (!compressed) {
                    // Compression disabled, payload is following
                    content = readBuffer;
                    payloadLength = packetLength;
                } else {
                    final int dataLength = readBuffer.readVarInt();
                    if (dataLength == 0) {
                        // Data is too small to be compressed, payload is following
                        content = readBuffer;
                        payloadLength = packetLength - (content.readerOffset() - readerStart);
                    } else {
                        // Decompress to content buffer
                        content = workerContext.contentBuffer;
                        payloadLength = dataLength;
                        final var contentStartMark = content.mark();
                        try {
                            final var inflater = workerContext.inflater;
                            inflater.setInput(readBuffer.asByteBuffer(readBuffer.readerOffset(), packetEnd));
                            inflater.inflate(content.asByteBuffer(0, content.capacity()));
                            inflater.reset();
                        } catch (DataFormatException e) {
                            MinecraftServer.getExceptionManager().handleException(e);
                        }
                        content.reset(contentStartMark);
                    }
                }
                // Process packet
                ByteBuffer payload = content.asByteBuffer(content.readerOffset(), payloadLength);
                final int packetId = Utils.readVarInt(payload);
                try {
                    packetProcessor.process(this, packetId, payload);
                } catch (Exception e) {
                    // Error while reading the packet
                    MinecraftServer.getExceptionManager().handleException(e);
                    break;
                } finally {
                    if (payload.position() != payload.limit()) {
                        LOGGER.warn("WARNING: Packet 0x{} not fully read ({}), {}",
                                Integer.toHexString(packetId), payload, this);
                    }
                }
                // Position buffer to read the next packet
                readBuffer.reset(packetEnd, limit);
            } catch (BufferUnderflowException e) {
                readBuffer.reset(beginMark);
                this.cacheBuffer = BinaryBuffer.copy(readBuffer);
                break;
            }
        }
    }

    public void consumeCache(BinaryBuffer buffer) {
        if (cacheBuffer != null) {
            buffer.write(cacheBuffer);
            this.cacheBuffer = null;
        }
    }

    /**
     * Sets the encryption key and add the codecs to the pipeline.
     *
     * @param secretKey the secret key to use in the encryption
     * @throws IllegalStateException if encryption is already enabled for this connection
     */
    public void setEncryptionKey(@NotNull SecretKey secretKey) {
        Check.stateCondition(encrypted, "Encryption is already enabled!");
        this.decryptCipher = MojangCrypt.getCipher(2, secretKey);
        this.encryptCipher = MojangCrypt.getCipher(1, secretKey);
        this.encrypted = true;
    }

    /**
     * Enables compression and add a new codec to the pipeline.
     *
     * @throws IllegalStateException if encryption is already enabled for this connection
     */
    public void startCompression() {
        Check.stateCondition(compressed, "Compression is already enabled!");
        final int threshold = MinecraftServer.getCompressionThreshold();
        Check.stateCondition(threshold == 0, "Compression cannot be enabled because the threshold is equal to 0");
        writeAndFlush(new SetCompressionPacket(threshold));
        this.compressed = true;
    }

    /**
     * Writes a packet to the connection channel.
     * <p>
     * All packets are flushed during {@link net.minestom.server.entity.Player#update(long)}.
     *
     * @param serverPacket the packet to write
     */
    @Override
    public void sendPacket(@NotNull ServerPacket serverPacket, boolean skipTranslating) {
        if (!channel.isConnected()) return;
        if (shouldSendPacket(serverPacket)) {
            final Player player = getPlayer();
            if (player != null) {
                // Flush happen during #update()
                if ((MinestomAdventure.AUTOMATIC_COMPONENT_TRANSLATION && !skipTranslating) && serverPacket instanceof ComponentHoldingServerPacket) {
                    serverPacket = ((ComponentHoldingServerPacket) serverPacket).copyWithOperator(component ->
                            GlobalTranslator.render(component, Objects.requireNonNullElseGet(player.getLocale(), MinestomAdventure::getDefaultLocale)));
                }
                write(serverPacket);
            } else {
                // Player is probably not logged yet
                writeAndFlush(serverPacket);
            }
        }
    }

    public void write(@NotNull ByteBuffer buffer) {
        synchronized (bufferLock) {
            if (!tickBuffer.canWrite(buffer.position())) {
                // Tick buffer is full, flush before appending
                flush();
            }
            this.tickBuffer.write(buffer.flip());
        }
    }

    public void write(@NotNull FramedPacket framedPacket) {
        write(framedPacket.body());
    }

    public void write(@NotNull ServerPacket packet) {
        // TODO write directly to the tick buffer
        write(PacketUtils.createFramedPacket(packet, compressed));
    }

    public void writeAndFlush(@NotNull ServerPacket packet) {
        synchronized (bufferLock) {
            write(packet);
            flush();
        }
    }

    @Override
    public void flush() {
        if (!channel.isOpen()) return;
        if (tickBuffer.readableBytes() == 0 && waitingBuffers.isEmpty()) return;
        synchronized (bufferLock) {
            if (tickBuffer.readableBytes() == 0 && waitingBuffers.isEmpty()) return;
            if (encrypted) {
                final Cipher cipher = encryptCipher;
                // Encrypt data first
                final int remainingBytes = tickBuffer.readableBytes();
                final byte[] bytes = tickBuffer.readRemainingBytes();
                byte[] outTempArray = new byte[cipher.getOutputSize(remainingBytes)];
                try {
                    cipher.update(bytes, 0, remainingBytes, outTempArray);
                } catch (ShortBufferException e) {
                    MinecraftServer.getExceptionManager().handleException(e);
                }
<<<<<<< HEAD
                this.tickBuffer.writeChannel(channel);
            } catch (IOException e) {
                final String message = e.getMessage();
                if (message == null ||
                        (!message.equals("Broken pipe") && !message.equals("Connection reset by peer"))) {
                    MinecraftServer.getExceptionManager().handleException(e);
                }
            } catch (ShortBufferException e) {
                e.printStackTrace();
            } finally {
=======
>>>>>>> d4e51f56
                this.tickBuffer.clear();
                this.tickBuffer.writeBytes(outTempArray);
            }

            this.waitingBuffers.add(tickBuffer);
            Iterator<BinaryBuffer> iterator = waitingBuffers.iterator();
            while (iterator.hasNext()) {
                BinaryBuffer waitingBuffer = iterator.next();
                try {
                    if (!waitingBuffer.writeChannel(channel)) break;
                    iterator.remove();
                    waitingBuffer.clear();
                    POOLED_BUFFERS.add(waitingBuffer);
                } catch (IOException e) {
                    MinecraftServer.getExceptionManager().handleException(e);
                }
            }
            // Update tick buffer
            BinaryBuffer newBuffer = POOLED_BUFFERS.poll();
            if (newBuffer == null) newBuffer = BinaryBuffer.ofSize(BUFFER_SIZE);
            newBuffer.clear();
            this.tickBuffer = newBuffer;
        }
    }

    @Override
    public @NotNull SocketAddress getRemoteAddress() {
        return remoteAddress;
    }

    /**
     * Changes the internal remote address field.
     * <p>
     * Mostly unsafe, used internally when interacting with a proxy.
     *
     * @param remoteAddress the new connection remote address
     */
    @ApiStatus.Internal
    public void setRemoteAddress(@NotNull SocketAddress remoteAddress) {
        this.remoteAddress = remoteAddress;
    }

    @Override
    public void disconnect() {
        this.worker.disconnect(this, channel);
        synchronized (bufferLock) {
            POOLED_BUFFERS.addAll(waitingBuffers);
        }
    }

    public @NotNull SocketChannel getChannel() {
        return channel;
    }

    /**
     * Retrieves the username received from the client during connection.
     * <p>
     * This value has not been checked and could be anything.
     *
     * @return the username given by the client, unchecked
     */
    public @Nullable String getLoginUsername() {
        return loginUsername;
    }

    /**
     * Sets the internal login username field.
     *
     * @param loginUsername the new login username field
     */
    public void UNSAFE_setLoginUsername(@NotNull String loginUsername) {
        this.loginUsername = loginUsername;
    }

    /**
     * Gets the server address that the client used to connect.
     * <p>
     * WARNING: it is given by the client, it is possible for it to be wrong.
     *
     * @return the server address used
     */
    @Override
    public @Nullable String getServerAddress() {
        return serverAddress;
    }

    /**
     * Gets the server port that the client used to connect.
     * <p>
     * WARNING: it is given by the client, it is possible for it to be wrong.
     *
     * @return the server port used
     */
    @Override
    public int getServerPort() {
        return serverPort;
    }

    /**
     * Gets the protocol version of a client.
     *
     * @return protocol version of client.
     */
    @Override
    public int getProtocolVersion() {
        return protocolVersion;
    }

    /**
     * Used in {@link net.minestom.server.network.packet.client.handshake.HandshakePacket} to change the internal fields.
     *
     * @param serverAddress   the server address which the client used
     * @param serverPort      the server port which the client used
     * @param protocolVersion the protocol version which the client used
     */
    public void refreshServerInformation(@Nullable String serverAddress, int serverPort, int protocolVersion) {
        this.serverAddress = serverAddress;
        this.serverPort = serverPort;
        this.protocolVersion = protocolVersion;
    }

    public @Nullable UUID getBungeeUuid() {
        return bungeeUuid;
    }

    public void UNSAFE_setBungeeUuid(UUID bungeeUuid) {
        this.bungeeUuid = bungeeUuid;
    }

    public @Nullable PlayerSkin getBungeeSkin() {
        return bungeeSkin;
    }

    public void UNSAFE_setBungeeSkin(PlayerSkin bungeeSkin) {
        this.bungeeSkin = bungeeSkin;
    }

    /**
     * Adds an entry to the plugin request map.
     * <p>
     * Only working if {@link #getConnectionState()} is {@link net.minestom.server.network.ConnectionState#LOGIN}.
     *
     * @param messageId the message id
     * @param channel   the packet channel
     * @throws IllegalStateException if a messageId with the value {@code messageId} already exists for this connection
     */
    public void addPluginRequestEntry(int messageId, @NotNull String channel) {
        if (!getConnectionState().equals(ConnectionState.LOGIN)) {
            return;
        }
        Check.stateCondition(pluginRequestMap.containsKey(messageId), "You cannot have two messageId with the same value");
        this.pluginRequestMap.put(messageId, channel);
    }

    /**
     * Gets a request channel from a message id, previously cached using {@link #addPluginRequestEntry(int, String)}.
     * <p>
     * Be aware that the internal map is cleared once the player enters the play state.
     *
     * @param messageId the message id
     * @return the channel linked to the message id, null if not found
     */
    public @Nullable String getPluginRequestChannel(int messageId) {
        return pluginRequestMap.get(messageId);
    }

    @Override
    public void setConnectionState(@NotNull ConnectionState connectionState) {
        super.setConnectionState(connectionState);
        // Clear the plugin request map (since it is not used anymore)
        if (connectionState.equals(ConnectionState.PLAY)) {
            this.pluginRequestMap.clear();
        }
    }

    public byte[] getNonce() {
        return nonce;
    }

    public void setNonce(byte[] nonce) {
        this.nonce = nonce;
    }
}<|MERGE_RESOLUTION|>--- conflicted
+++ resolved
@@ -271,19 +271,6 @@
                 } catch (ShortBufferException e) {
                     MinecraftServer.getExceptionManager().handleException(e);
                 }
-<<<<<<< HEAD
-                this.tickBuffer.writeChannel(channel);
-            } catch (IOException e) {
-                final String message = e.getMessage();
-                if (message == null ||
-                        (!message.equals("Broken pipe") && !message.equals("Connection reset by peer"))) {
-                    MinecraftServer.getExceptionManager().handleException(e);
-                }
-            } catch (ShortBufferException e) {
-                e.printStackTrace();
-            } finally {
-=======
->>>>>>> d4e51f56
                 this.tickBuffer.clear();
                 this.tickBuffer.writeBytes(outTempArray);
             }
@@ -298,8 +285,11 @@
                     waitingBuffer.clear();
                     POOLED_BUFFERS.add(waitingBuffer);
                 } catch (IOException e) {
-                    MinecraftServer.getExceptionManager().handleException(e);
-                }
+                    final String message = e.getMessage();
+                    if (message == null ||
+                            (!message.equals("Broken pipe") && !message.equals("Connection reset by peer"))) {
+                        MinecraftServer.getExceptionManager().handleException(e);
+                    }                }
             }
             // Update tick buffer
             BinaryBuffer newBuffer = POOLED_BUFFERS.poll();
