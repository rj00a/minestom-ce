package net.minestom.server.entity;

import net.kyori.adventure.sound.Sound;
import net.kyori.adventure.text.Component;
import net.kyori.adventure.text.event.HoverEvent;
import net.kyori.adventure.text.event.HoverEvent.ShowEntity;
import net.kyori.adventure.text.event.HoverEventSource;
import net.minestom.server.MinecraftServer;
import net.minestom.server.Tickable;
import net.minestom.server.Viewable;
import net.minestom.server.acquirable.Acquirable;
import net.minestom.server.collision.BoundingBox;
import net.minestom.server.collision.CollisionUtils;
import net.minestom.server.coordinate.Point;
import net.minestom.server.coordinate.Pos;
import net.minestom.server.coordinate.Vec;
import net.minestom.server.entity.metadata.EntityMeta;
import net.minestom.server.event.EventDispatcher;
import net.minestom.server.event.entity.*;
import net.minestom.server.instance.Chunk;
import net.minestom.server.instance.Instance;
import net.minestom.server.instance.InstanceManager;
import net.minestom.server.instance.block.Block;
import net.minestom.server.instance.block.BlockGetter;
import net.minestom.server.instance.block.BlockHandler;
import net.minestom.server.network.packet.server.play.*;
import net.minestom.server.network.player.PlayerConnection;
import net.minestom.server.permission.Permission;
import net.minestom.server.permission.PermissionHandler;
import net.minestom.server.potion.Potion;
import net.minestom.server.potion.PotionEffect;
import net.minestom.server.potion.TimedPotion;
import net.minestom.server.tag.Tag;
import net.minestom.server.tag.TagHandler;
import net.minestom.server.thread.ThreadProvider;
import net.minestom.server.utils.async.AsyncUtils;
import net.minestom.server.utils.chunk.ChunkUtils;
import net.minestom.server.utils.entity.EntityUtils;
import net.minestom.server.utils.player.PlayerUtils;
import net.minestom.server.utils.time.Cooldown;
import net.minestom.server.utils.time.TimeUnit;
import net.minestom.server.utils.validate.Check;
import org.jetbrains.annotations.ApiStatus;
import org.jetbrains.annotations.NotNull;
import org.jetbrains.annotations.Nullable;
import org.jglrxavpok.hephaistos.nbt.NBTCompound;

import java.time.Duration;
import java.time.temporal.TemporalUnit;
import java.util.*;
import java.util.concurrent.*;
import java.util.concurrent.atomic.AtomicInteger;
import java.util.function.Consumer;
import java.util.function.UnaryOperator;

/**
 * Could be a player, a monster, or an object.
 * <p>
 * To create your own entity you probably want to extends {@link LivingEntity} or {@link EntityCreature} instead.
 */
public class Entity implements Viewable, Tickable, TagHandler, PermissionHandler, HoverEventSource<ShowEntity>, Sound.Emitter {

    private static final Map<Integer, Entity> ENTITY_BY_ID = new ConcurrentHashMap<>();
    private static final Map<UUID, Entity> ENTITY_BY_UUID = new ConcurrentHashMap<>();
    private static final AtomicInteger LAST_ENTITY_ID = new AtomicInteger();

    protected Instance instance;
    protected Chunk currentChunk;
    protected Pos position;
    protected Pos lastSyncedPosition;
    protected boolean onGround;

    private BoundingBox boundingBox;

    protected Entity vehicle;

    // Velocity
    protected Vec velocity = Vec.ZERO; // Movement in block per second
    protected boolean hasPhysics = true;

    /**
     * The amount of drag applied on the Y axle.
     * <p>
     * Unit: 1/tick
     */
    protected double gravityDragPerTick;
    /**
     * Acceleration on the Y axle due to gravity
     * <p>
     * Unit: blocks/tick
     */
    protected double gravityAcceleration;
    protected int gravityTickCount; // Number of tick where gravity tick was applied

    private boolean autoViewable;
    private final int id;
    protected final Set<Player> viewers = ConcurrentHashMap.newKeySet();
    private final Set<Player> unmodifiableViewers = Collections.unmodifiableSet(viewers);
    private final NBTCompound nbtCompound = new NBTCompound();
    private final Set<Permission> permissions = new CopyOnWriteArraySet<>();

    protected UUID uuid;
    private boolean isActive; // False if entity has only been instanced without being added somewhere
    private boolean removed;
    private boolean shouldRemove;
    private long scheduledRemoveTime;

    private final Set<Entity> passengers = new CopyOnWriteArraySet<>();
    protected EntityType entityType; // UNSAFE to change, modify at your own risk

    // Network synchronization, send the absolute position of the entity each X milliseconds
    private static final Duration SYNCHRONIZATION_COOLDOWN = Duration.of(1, TimeUnit.MINUTE);
    private Duration customSynchronizationCooldown;
    private long lastAbsoluteSynchronizationTime;

    protected Metadata metadata = new Metadata(this);
    protected EntityMeta entityMeta;

    private final List<TimedPotion> effects = new CopyOnWriteArrayList<>();

    // list of scheduled tasks to be executed during the next entity tick
    protected final Queue<Consumer<Entity>> nextTick = new ConcurrentLinkedQueue<>();

    // Tick related
    private long ticks;
    private final EntityTickEvent tickEvent = new EntityTickEvent(this);

    private final Acquirable<Entity> acquirable = Acquirable.of(this);

    /**
     * Lock used to support #switchEntityType
     */
    private final Object entityTypeLock = new Object();

    public Entity(@NotNull EntityType entityType, @NotNull UUID uuid) {
        this.id = generateId();
        this.entityType = entityType;
        this.uuid = uuid;
        this.position = Pos.ZERO;
        this.lastSyncedPosition = Pos.ZERO;

        setBoundingBox(entityType.width(), entityType.height(), entityType.width());

        this.entityMeta = EntityTypeImpl.createMeta(entityType, this, this.metadata);

        setAutoViewable(true);

        Entity.ENTITY_BY_ID.put(id, this);
        Entity.ENTITY_BY_UUID.put(uuid, this);

        this.gravityAcceleration = EntityTypeImpl.getAcceleration(entityType.name());
        this.gravityDragPerTick = EntityTypeImpl.getDrag(entityType.name());
    }

    public Entity(@NotNull EntityType entityType) {
        this(entityType, UUID.randomUUID());
    }

    /**
     * Schedules a task to be run during the next entity tick.
     * It ensures that the task will be executed in the same thread as the entity (depending of the {@link ThreadProvider}).
     *
     * @param callback the task to execute during the next entity tick
     */
    public void scheduleNextTick(@NotNull Consumer<Entity> callback) {
        this.nextTick.add(callback);
    }

    /**
     * Gets an entity based on its id (from {@link #getEntityId()}).
     * <p>
     * Entity id are unique server-wide.
     *
     * @param id the entity unique id
     * @return the entity having the specified id, null if not found
     */
    public static @Nullable Entity getEntity(int id) {
        return Entity.ENTITY_BY_ID.getOrDefault(id, null);
    }

    /**
     * Gets an entity based on its UUID (from {@link #getUuid()}).
     *
     * @param uuid the entity UUID
     * @return the entity having the specified uuid, null if not found
     */
    public static @Nullable Entity getEntity(@NotNull UUID uuid) {
        return Entity.ENTITY_BY_UUID.getOrDefault(uuid, null);
    }


    /**
     * Generate and return a new unique entity id.
     * <p>
     * Useful if you want to spawn entities using packet but don't risk to have duplicated id.
     *
     * @return a newly generated entity id
     */
    public static int generateId() {
        return LAST_ENTITY_ID.incrementAndGet();
    }

    /**
     * Called each tick.
     *
     * @param time time of the update in milliseconds
     */
    public void update(long time) {

    }

    /**
     * Called when a new instance is set.
     */
    public void spawn() {

    }

    public boolean isOnGround() {
        return onGround || EntityUtils.isOnGround(this) /* backup for levitating entities */;
    }

    /**
     * Gets metadata of this entity.
     * You may want to cast it to specific implementation.
     *
     * @return metadata of this entity.
     */
    public @NotNull EntityMeta getEntityMeta() {
        return this.entityMeta;
    }

    /**
     * Teleports the entity only if the chunk at {@code position} is loaded or if
     * {@link Instance#hasEnabledAutoChunkLoad()} returns true.
     *
     * @param position the teleport position
     * @param chunks   the chunk indexes to load before teleporting the entity,
     *                 indexes are from {@link ChunkUtils#getChunkIndex(int, int)},
     *                 can be null or empty to only load the chunk at {@code position}
     * @throws IllegalStateException if you try to teleport an entity before settings its instance
     */
    public @NotNull CompletableFuture<Void> teleport(@NotNull Pos position, @Nullable long[] chunks) {
        Check.stateCondition(instance == null, "You need to use Entity#setInstance before teleporting an entity!");
        CompletableFuture<Void> completableFuture = new CompletableFuture<>();
        final Runnable endCallback = () -> {
            refreshPosition(position);
            synchronizePosition(true);
            completableFuture.complete(null);
        };

        if (chunks == null || chunks.length == 0) {
            instance.loadOptionalChunk(position).thenRun(endCallback);
        } else {
            ChunkUtils.optionalLoadAll(instance, chunks, null).thenRun(endCallback);
        }
        return completableFuture;
    }

    public @NotNull CompletableFuture<Void> teleport(@NotNull Pos position) {
        return teleport(position, null);
    }

    /**
     * Changes the view of the entity.
     *
     * @param yaw   the new yaw
     * @param pitch the new pitch
     */
    public void setView(float yaw, float pitch) {
        this.position = position.withView(yaw, pitch);
        sendPacketToViewersAndSelf(new EntityHeadLookPacket(getEntityId(), yaw));
        sendPacketToViewersAndSelf(new EntityRotationPacket(getEntityId(), yaw, pitch, onGround));
    }

    /**
     * When set to true, the entity will automatically get new viewers when they come too close.
     * This can be use to have complete control over which player can see it, without having to deal with
     * raw packets.
     * <p>
     * True by default for all entities.
     * When set to false, it is important to mention that the players will not be removed automatically from its viewers
     * list, you would have to do that manually using {@link #addViewer(Player)} and {@link #removeViewer(Player)}..
     *
     * @return true if the entity is automatically viewable for close players, false otherwise
     */
    public boolean isAutoViewable() {
        return autoViewable;
    }

    /**
     * Makes the entity auto viewable or only manually.
     *
     * @param autoViewable should the entity be automatically viewable for close players
     * @see #isAutoViewable()
     */
    public void setAutoViewable(boolean autoViewable) {
        this.autoViewable = autoViewable;
    }

    @Override
    public final boolean addViewer(@NotNull Player player) {
        synchronized (this.entityTypeLock) {
            return addViewer0(player);
        }
    }

    protected boolean addViewer0(@NotNull Player player) {
        if (!this.viewers.add(player)) {
            return false;
        }
        player.viewableEntities.add(this);

        PlayerConnection playerConnection = player.getPlayerConnection();
        playerConnection.sendPacket(getEntityType().registry().spawnType().getSpawnPacket(this));
        if (hasVelocity()) {
            playerConnection.sendPacket(getVelocityPacket());
        }
        playerConnection.sendPacket(getMetadataPacket());
        // Passenger
        if (hasPassenger()) {
            playerConnection.sendPacket(getPassengersPacket());
        }
        // Head position
        playerConnection.sendPacket(new EntityHeadLookPacket(getEntityId(), position.yaw()));
        return true;
    }

    @Override
    public final boolean removeViewer(@NotNull Player player) {
        synchronized (this.entityTypeLock) {
            return removeViewer0(player);
        }
    }

    protected boolean removeViewer0(@NotNull Player player) {
        if (!viewers.remove(player)) {
            return false;
        }
        player.getPlayerConnection().sendPacket(new DestroyEntitiesPacket(getEntityId()));
        player.viewableEntities.remove(this);
        return true;
    }

    @NotNull
    @Override
    public Set<Player> getViewers() {
        return unmodifiableViewers;
    }

    /**
     * Changes the entity type of this entity.
     * <p>
     * Works by changing the internal entity type field and by calling {@link #removeViewer(Player)}
     * followed by {@link #addViewer(Player)} to all current viewers.
     * <p>
     * Be aware that this only change the visual of the entity, the {@link net.minestom.server.collision.BoundingBox}
     * will not be modified.
     *
     * @param entityType the new entity type
     */
    public void switchEntityType(@NotNull EntityType entityType) {
        synchronized (entityTypeLock) {
            this.entityType = entityType;
            this.metadata = new Metadata(this);
            this.entityMeta = EntityTypeImpl.createMeta(entityType, this, this.metadata);

            Set<Player> viewers = new HashSet<>(getViewers());
            getViewers().forEach(this::removeViewer0);
            viewers.forEach(this::addViewer0);
        }
    }

    @NotNull
    @Override
    public Set<Permission> getAllPermissions() {
        return permissions;
    }

    /**
     * Updates the entity, called every tick.
     * <p>
     * Ignored if {@link #getInstance()} returns null.
     *
     * @param time the update time in milliseconds
     */
    @Override
    public void tick(long time) {
        if (instance == null)
            return;

        // Scheduled remove
        if (scheduledRemoveTime != 0) {
            final boolean finished = time >= scheduledRemoveTime;
            if (finished) {
                remove();
                return;
            }
        }

        // Instant remove
        if (shouldRemove()) {
            remove();
            return;
        }

        // Fix current chunk being null if the entity has been spawned before
        if (currentChunk == null) {
            refreshCurrentChunk(instance.getChunkAt(position));
        }

        // Check if the entity chunk is loaded
        if (!ChunkUtils.isLoaded(currentChunk)) {
            // No update for entities in unloaded chunk
            return;
        }

        // scheduled tasks
        if (!nextTick.isEmpty()) {
            Consumer<Entity> callback;
            while ((callback = nextTick.poll()) != null) {
                callback.accept(this);
            }
        }

        // Entity tick
        {
            // Cache the number of "gravity tick"
            this.gravityTickCount = onGround ? 0 : gravityTickCount + 1;
            velocityTick();

            // handle block contacts
            // TODO do not call every tick (it is pretty expensive)
            final int minX = (int) Math.floor(boundingBox.getMinX());
            final int maxX = (int) Math.ceil(boundingBox.getMaxX());
            final int minY = (int) Math.floor(boundingBox.getMinY());
            final int maxY = (int) Math.ceil(boundingBox.getMaxY());
            final int minZ = (int) Math.floor(boundingBox.getMinZ());
            final int maxZ = (int) Math.ceil(boundingBox.getMaxZ());
            for (int y = minY; y <= maxY; y++) {
                for (int x = minX; x <= maxX; x++) {
                    for (int z = minZ; z <= maxZ; z++) {
                        final Chunk chunk = ChunkUtils.retrieve(instance, currentChunk, x, z);
                        if (!ChunkUtils.isLoaded(chunk))
                            continue;
                        final Block block = chunk.getBlock(x, y, z, BlockGetter.Condition.CACHED);
                        if (block == null)
                            continue;
                        final BlockHandler handler = block.handler();
                        if (handler != null) {
                            // checks that we are actually in the block, and not just here because of a rounding error
                            if (boundingBox.intersectWithBlock(x, y, z)) {
                                // TODO: replace with check with custom block bounding box
                                handler.onTouch(new BlockHandler.Touch(block, instance, new Vec(x, y, z), this));
                            }
                        }
                    }
                }
            }

            handleVoid();

            // Call the abstract update method
            update(time);

            ticks++;
            EventDispatcher.call(tickEvent); // reuse tickEvent to avoid recreating it each tick

            // remove expired effects
            if (!effects.isEmpty()) {
                this.effects.removeIf(timedPotion -> {
                    final long potionTime = (long) timedPotion.getPotion().getDuration() * MinecraftServer.TICK_MS;
                    // Remove if the potion should be expired
                    if (time >= timedPotion.getStartingTime() + potionTime) {
                        // Send the packet that the potion should no longer be applied
                        timedPotion.getPotion().sendRemovePacket(this);
                        EventDispatcher.call(new EntityPotionRemoveEvent(this, timedPotion.getPotion()));
                        return true;
                    }
                    return false;
                });
            }
        }
        // Scheduled synchronization
        if (!Cooldown.hasCooldown(time, lastAbsoluteSynchronizationTime, getSynchronizationCooldown())) {
            synchronizePosition(false);
        }
        if (shouldRemove() && !MinecraftServer.isStopping()) {
            remove();
        }
    }

    private void velocityTick() {
        final boolean isSocketClient = PlayerUtils.isSocketClient(this);
        final boolean noGravity = hasNoGravity();
        final boolean hasVelocity = hasVelocity();
        boolean applyVelocity;
        // Non-player entities with either velocity or gravity enabled
        applyVelocity = !isSocketClient && (hasVelocity || !noGravity);
        // Players with a velocity applied (client is responsible for gravity)
        applyVelocity |= isSocketClient && hasVelocity;
        if (!applyVelocity) {
            return;
        }
        final float tps = MinecraftServer.TICK_PER_SECOND;
        final Vec currentVelocity = getVelocity();
        final Vec deltaPos = new Vec(
                currentVelocity.x() / tps,
                currentVelocity.y() / tps - (noGravity ? 0 : gravityAcceleration),
                currentVelocity.z() / tps
        );

        final Pos newPosition;
        final Vec newVelocity;
        if (this.hasPhysics) {
            final var physicsResult = CollisionUtils.handlePhysics(this, deltaPos);
            this.onGround = physicsResult.isOnGround();
            newPosition = physicsResult.newPosition();
            newVelocity = physicsResult.newVelocity();
        } else {
            newVelocity = deltaPos;
            newPosition = position.add(currentVelocity.div(20));
        }

        // World border collision
        final var finalVelocityPosition = CollisionUtils.applyWorldBorder(instance, position, newPosition);
        if (finalVelocityPosition.samePoint(position)) {
            this.velocity = Vec.ZERO;
            if (hasVelocity) {
                sendPacketToViewersAndSelf(getVelocityPacket());
            }
            return;
        }
        final Chunk finalChunk = ChunkUtils.retrieve(instance, currentChunk, finalVelocityPosition);
        if (!ChunkUtils.isLoaded(finalChunk)) {
            // Entity shouldn't be updated when moving in an unloaded chunk
            return;
        }
        refreshPosition(finalVelocityPosition, true);
        if (!isSocketClient) {
            synchronizePosition(true);
        }

        // Update velocity
        if (hasVelocity || !newVelocity.isZero()) {
            if (onGround && isSocketClient) {
                // Stop player velocity
                this.velocity = Vec.ZERO;
            } else {
                final double drag = this.onGround ?
                        finalChunk.getBlock(position).registry().friction() : 0.91;
                this.velocity = newVelocity
                        // Convert from block/tick to block/sec
                        .mul(tps)
                        // Apply drag
                        .apply((x, y, z) -> new Vec(
                                x * drag,
                                !noGravity ? y * (1 - gravityDragPerTick) : y,
                                z * drag
                        ))
                        // Prevent infinitely decreasing velocity
                        .apply(Vec.Operator.EPSILON);
            }
        }
        // Verify if velocity packet has to be sent
        if (hasVelocity || gravityTickCount > 0) {
            sendPacketToViewersAndSelf(getVelocityPacket());
        }
    }

    /**
     * Gets the number of ticks this entity has been active for.
     *
     * @return the number of ticks this entity has been active for
     */
    public long getAliveTicks() {
        return ticks;
    }

    /**
     * How does this entity handle being in the void?
     */
    protected void handleVoid() {
        // Kill if in void
        if (getInstance().isInVoid(this.position)) {
            remove();
        }
    }

    /**
     * Each entity has an unique id (server-wide) which will change after a restart.
     *
     * @return the unique entity id
     * @see Entity#getEntity(int) to retrive an entity based on its id
     */
    public int getEntityId() {
        return id;
    }

    /**
     * Returns the entity type.
     *
     * @return the entity type
     */
    @NotNull
    public EntityType getEntityType() {
        return entityType;
    }

    /**
     * Gets the entity {@link UUID}.
     *
     * @return the entity unique id
     */
    @NotNull
    public UUID getUuid() {
        return uuid;
    }

    /**
     * Changes the internal entity UUID, mostly unsafe.
     *
     * @param uuid the new entity uuid
     */
    public void setUuid(@NotNull UUID uuid) {
        // Refresh internal map
        Entity.ENTITY_BY_UUID.remove(this.uuid);
        Entity.ENTITY_BY_UUID.put(uuid, this);

        this.uuid = uuid;
    }

    /**
     * Returns false just after instantiation, set to true after calling {@link #setInstance(Instance)}.
     *
     * @return true if the entity has been linked to an instance, false otherwise
     */
    public boolean isActive() {
        return isActive;
    }

    /**
     * Is used to check collision with coordinates or other blocks/entities.
     *
     * @return the entity bounding box
     */
    @NotNull
    public BoundingBox getBoundingBox() {
        return boundingBox;
    }

    /**
     * Changes the internal entity bounding box.
     * <p>
     * WARNING: this does not change the entity hit-box which is client-side.
     *
     * @param x the bounding box X size
     * @param y the bounding box Y size
     * @param z the bounding box Z size
     */
    public void setBoundingBox(double x, double y, double z) {
        this.boundingBox = new BoundingBox(this, x, y, z);
    }

    /**
     * Changes the internal entity bounding box.
     * <p>
     * WARNING: this does not change the entity hit-box which is client-side.
     *
     * @param boundingBox the new bounding box
     */
    public void setBoundingBox(BoundingBox boundingBox) {
        this.boundingBox = boundingBox;
    }

    /**
     * Convenient method to get the entity current chunk.
     *
     * @return the entity chunk, can be null even if unlikely
     */
    public @Nullable Chunk getChunk() {
        return currentChunk;
    }

    @ApiStatus.Internal
    protected void refreshCurrentChunk(Chunk currentChunk) {
        this.currentChunk = currentChunk;
        MinecraftServer.getUpdateManager().getThreadProvider().updateEntity(this);
    }

    /**
     * Gets the entity current instance.
     *
     * @return the entity instance, can be null if the entity doesn't have an instance yet
     */
    public @Nullable Instance getInstance() {
        return instance;
    }

    /**
     * Changes the entity instance, i.e. spawns it.
     *
     * @param instance      the new instance of the entity
     * @param spawnPosition the spawn position for the entity.
     * @return a {@link CompletableFuture} called once the entity's instance has been set,
     * this is due to chunks needing to load
     * @throws IllegalStateException if {@code instance} has not been registered in {@link InstanceManager}
     */
    public CompletableFuture<Void> setInstance(@NotNull Instance instance, @NotNull Pos spawnPosition) {
        Check.stateCondition(!instance.isRegistered(),
                "Instances need to be registered, please use InstanceManager#registerInstance or InstanceManager#registerSharedInstance");
        if (isRemoved()) return AsyncUtils.VOID_FUTURE;
        if (this.instance != null) {
            this.instance.UNSAFE_removeEntity(this);
        }
        this.position = spawnPosition;
        this.isActive = true;
        this.instance = instance;
        return instance.loadOptionalChunk(position).thenAccept(chunk -> {
            Check.notNull(chunk, "Entity has been placed in an unloaded chunk!");
            refreshCurrentChunk(chunk);
            instance.UNSAFE_addEntity(this);
            spawn();
            EventDispatcher.call(new EntitySpawnEvent(this, instance));
        });
    }

    public CompletableFuture<Void> setInstance(@NotNull Instance instance, @NotNull Point spawnPosition) {
        return setInstance(instance, Pos.fromPoint(spawnPosition));
    }

    /**
     * Changes the entity instance.
     *
     * @param instance the new instance of the entity
     * @return a {@link CompletableFuture} called once the entity's instance has been set,
     * this is due to chunks needing to load
     * @throws NullPointerException  if {@code instance} is null
     * @throws IllegalStateException if {@code instance} has not been registered in {@link InstanceManager}
     */
    public CompletableFuture<Void> setInstance(@NotNull Instance instance) {
        return setInstance(instance, this.position);
    }

    /**
     * Gets the entity current velocity.
     *
     * @return the entity current velocity
     */
    public @NotNull Vec getVelocity() {
        return velocity;
    }

    /**
     * Changes the entity velocity and calls {@link EntityVelocityEvent}.
     * <p>
     * The final velocity can be cancelled or modified by the event.
     *
     * @param velocity the new entity velocity
     */
    public void setVelocity(@NotNull Vec velocity) {
        EntityVelocityEvent entityVelocityEvent = new EntityVelocityEvent(this, velocity);
        EventDispatcher.callCancellable(entityVelocityEvent, () -> {
            this.velocity = entityVelocityEvent.getVelocity();
            sendPacketToViewersAndSelf(getVelocityPacket());
        });
    }

    /**
     * Gets if the entity currently has a velocity applied.
     *
     * @return true if velocity is not set to 0
     */
    public boolean hasVelocity() {
        return !velocity.isZero();
    }

    /**
     * Gets the gravity drag per tick.
     *
     * @return the gravity drag per tick in block
     */
    public double getGravityDragPerTick() {
        return gravityDragPerTick;
    }

    /**
     * Gets the gravity acceleration.
     *
     * @return the gravity acceleration in block
     */
    public double getGravityAcceleration() {
        return gravityAcceleration;
    }

    /**
     * Gets the number of tick this entity has been applied gravity.
     *
     * @return the number of tick of which gravity has been consequently applied
     */
    public int getGravityTickCount() {
        return gravityTickCount;
    }

    /**
     * Changes the gravity of the entity.
     *
     * @param gravityDragPerTick  the gravity drag per tick in block
     * @param gravityAcceleration the gravity acceleration in block
     * @see <a href="https://minecraft.gamepedia.com/Entity#Motion_of_entities">Entities motion</a>
     */
    public void setGravity(double gravityDragPerTick, double gravityAcceleration) {
        this.gravityDragPerTick = gravityDragPerTick;
        this.gravityAcceleration = gravityAcceleration;
    }

    public double getDistance(@NotNull Point point) {
        return getPosition().distance(point);
    }

    /**
     * Gets the distance between two entities.
     *
     * @param entity the entity to get the distance from
     * @return the distance between this and {@code entity}
     */
    public double getDistance(@NotNull Entity entity) {
        return getDistance(entity.getPosition());
    }

    /**
     * Gets the distance squared between two entities.
     *
     * @param entity the entity to get the distance from
     * @return the distance squared between this and {@code entity}
     */
    public double getDistanceSquared(@NotNull Entity entity) {
        return getPosition().distanceSquared(entity.getPosition());
    }

    /**
     * Gets the entity vehicle or null.
     *
     * @return the entity vehicle, or null if there is not any
     */
    @Nullable
    public Entity getVehicle() {
        return vehicle;
    }

    /**
     * Adds a new passenger to this entity.
     *
     * @param entity the new passenger
     * @throws NullPointerException  if {@code entity} is null
     * @throws IllegalStateException if {@link #getInstance()} returns null
     */
    public void addPassenger(@NotNull Entity entity) {
        Check.stateCondition(instance == null, "You need to set an instance using Entity#setInstance");

        if (entity.getVehicle() != null) {
            entity.getVehicle().removePassenger(entity);
        }

        this.passengers.add(entity);
        entity.vehicle = this;

        sendPacketToViewersAndSelf(getPassengersPacket());
    }

    /**
     * Removes a passenger to this entity.
     *
     * @param entity the passenger to remove
     * @throws NullPointerException  if {@code entity} is null
     * @throws IllegalStateException if {@link #getInstance()} returns null
     */
    public void removePassenger(@NotNull Entity entity) {
        Check.stateCondition(instance == null, "You need to set an instance using Entity#setInstance");

        if (!passengers.remove(entity))
            return;
        entity.vehicle = null;
        sendPacketToViewersAndSelf(getPassengersPacket());
    }

    /**
     * Gets if the entity has any passenger.
     *
     * @return true if the entity has any passenger, false otherwise
     */
    public boolean hasPassenger() {
        return !passengers.isEmpty();
    }

    /**
     * Gets the entity passengers.
     *
     * @return an unmodifiable list containing all the entity passengers
     */
    @NotNull
    public Set<Entity> getPassengers() {
        return Collections.unmodifiableSet(passengers);
    }

    @NotNull
    protected SetPassengersPacket getPassengersPacket() {
        SetPassengersPacket passengersPacket = new SetPassengersPacket();
        passengersPacket.vehicleEntityId = getEntityId();

        int[] passengers = new int[this.passengers.size()];
        int counter = 0;
        for (Entity passenger : this.passengers) {
            passengers[counter++] = passenger.getEntityId();
        }

        passengersPacket.passengersId = passengers;
        return passengersPacket;
    }

    /**
     * Entity statuses can be found <a href="https://wiki.vg/Entity_statuses">here</a>.
     *
     * @param status the status to trigger
     */
    public void triggerStatus(byte status) {
        sendPacketToViewersAndSelf(new EntityStatusPacket(getEntityId(), status));
    }

    /**
     * Gets if the entity is on fire.
     *
     * @return true if the entity is in fire, false otherwise
     */
    public boolean isOnFire() {
        return this.entityMeta.isOnFire();
    }

    /**
     * Sets the entity in fire visually.
     * <p>
     * WARNING: if you want to apply damage or specify a duration,
     * see {@link LivingEntity#setFireForDuration(int, TemporalUnit)}.
     *
     * @param fire should the entity be set in fire
     */
    public void setOnFire(boolean fire) {
        this.entityMeta.setOnFire(fire);
    }

    /**
     * Gets if the entity is sneaking.
     * <p>
     * WARNING: this can be bypassed by hacked client, this is only what the client told the server.
     *
     * @return true if the player is sneaking
     */
    public boolean isSneaking() {
        return this.entityMeta.isSneaking();
    }

    /**
     * Makes the entity sneak.
     * <p>
     * WARNING: this will not work for the client itself.
     *
     * @param sneaking true to make the entity sneak
     */
    public void setSneaking(boolean sneaking) {
        setPose(sneaking ? Pose.SNEAKING : Pose.STANDING);
        this.entityMeta.setSneaking(sneaking);
    }

    /**
     * Gets if the player is sprinting.
     * <p>
     * WARNING: this can be bypassed by hacked client, this is only what the client told the server.
     *
     * @return true if the player is sprinting
     */
    public boolean isSprinting() {
        return this.entityMeta.isSprinting();
    }

    /**
     * Makes the entity sprint.
     * <p>
     * WARNING: this will not work on the client itself.
     *
     * @param sprinting true to make the entity sprint
     */
    public void setSprinting(boolean sprinting) {
        this.entityMeta.setSprinting(sprinting);
    }

    /**
     * Gets if the entity is invisible or not.
     *
     * @return true if the entity is invisible, false otherwise
     */
    public boolean isInvisible() {
        return this.entityMeta.isInvisible();
    }

    /**
     * Changes the internal invisible value and send a {@link EntityMetaDataPacket}
     * to make visible or invisible the entity to its viewers.
     *
     * @param invisible true to set the entity invisible, false otherwise
     */
    public void setInvisible(boolean invisible) {
        this.entityMeta.setInvisible(invisible);
    }

    /**
     * Gets if the entity is glowing or not.
     *
     * @return true if the entity is glowing, false otherwise
     */
    public boolean isGlowing() {
        return this.entityMeta.isHasGlowingEffect();
    }

    /**
     * Sets or remove the entity glowing effect.
     *
     * @param glowing true to make the entity glows, false otherwise
     */
    public void setGlowing(boolean glowing) {
        this.entityMeta.setHasGlowingEffect(glowing);
    }

    /**
     * Gets the current entity pose.
     *
     * @return the entity pose
     */
    @NotNull
    public Pose getPose() {
        return this.entityMeta.getPose();
    }

    /**
     * Changes the entity pose.
     * <p>
     * The internal {@code crouched} and {@code swimming} field will be
     * updated accordingly.
     *
     * @param pose the new entity pose
     */
    public void setPose(@NotNull Pose pose) {
        this.entityMeta.setPose(pose);
    }

    /**
     * Gets the entity custom name.
     *
     * @return the custom name of the entity, null if there is not
     */
    public @Nullable Component getCustomName() {
        return this.entityMeta.getCustomName();
    }

    /**
     * Changes the entity custom name.
     *
     * @param customName the custom name of the entity, null to remove it
     */
    public void setCustomName(@Nullable Component customName) {
        this.entityMeta.setCustomName(customName);
    }

    /**
     * Gets the custom name visible metadata field.
     *
     * @return true if the custom name is visible, false otherwise
     */
    public boolean isCustomNameVisible() {
        return this.entityMeta.isCustomNameVisible();
    }

    /**
     * Changes the internal custom name visible field and send a {@link EntityMetaDataPacket}
     * to update the entity state to its viewers.
     *
     * @param customNameVisible true to make the custom name visible, false otherwise
     */
    public void setCustomNameVisible(boolean customNameVisible) {
        this.entityMeta.setCustomNameVisible(customNameVisible);
    }

    public boolean isSilent() {
        return this.entityMeta.isSilent();
    }

    public void setSilent(boolean silent) {
        this.entityMeta.setSilent(silent);
    }

    /**
     * Gets the noGravity metadata field.
     *
     * @return true if the entity ignore gravity, false otherwise
     */
    public boolean hasNoGravity() {
        return this.entityMeta.isHasNoGravity();
    }

    /**
     * Changes the noGravity metadata field and change the gravity behaviour accordingly.
     *
     * @param noGravity should the entity ignore gravity
     */
    public void setNoGravity(boolean noGravity) {
        this.entityMeta.setHasNoGravity(noGravity);
    }

    /**
     * Updates internal fields and sends updates.
     *
     * @param position the new position
     */
    @ApiStatus.Internal
    public void refreshPosition(@NotNull final Pos position, boolean ignoreView) {
        final var previousPosition = this.position;
        this.position = ignoreView ? previousPosition.withCoord(position) : position;
        if (!position.samePoint(previousPosition)) {
            refreshCoordinate(position);
        }
        final boolean viewChange = !position.sameView(lastSyncedPosition);
        final double distanceX = Math.abs(position.x() - lastSyncedPosition.x());
        final double distanceY = Math.abs(position.y() - lastSyncedPosition.y());
        final double distanceZ = Math.abs(position.z() - lastSyncedPosition.z());
        final boolean positionChange = (distanceX + distanceY + distanceZ) > 0;
        if (distanceX > 8 || distanceY > 8 || distanceZ > 8) {
            synchronizePosition(true);
            // #synchronizePosition sets sync fields, it's safe to return
            return;
        } else if (positionChange && viewChange) {
            sendPacketToViewers(EntityPositionAndRotationPacket.getPacket(getEntityId(), position,
                    lastSyncedPosition, isOnGround()));
            // Fix head rotation
            sendPacketToViewers(new EntityHeadLookPacket(getEntityId(), position.yaw()));
        } else if (positionChange) {
            sendPacketToViewers(EntityPositionPacket.getPacket(getEntityId(), position, lastSyncedPosition, onGround));
        } else if (viewChange) {
            sendPacketToViewers(new EntityHeadLookPacket(getEntityId(), position.yaw()));
            sendPacketToViewers(new EntityRotationPacket(getEntityId(), position.yaw(), position.pitch(), onGround));
        }
        this.lastSyncedPosition = position;
    }

    @ApiStatus.Internal
    public void refreshPosition(@NotNull final Pos position) {
        refreshPosition(position, false);
    }

    /**
     * Used to refresh the entity and its passengers position
     * - put the entity in the right instance chunk
     * - update the viewable chunks (load and unload)
     * - add/remove players from the viewers list if {@link #isAutoViewable()} is enabled
     * <p>
     * WARNING: unsafe, should only be used internally in Minestom. Use {@link #teleport(Pos)} instead.
     *
     * @param newPosition the new position
     */
    private void refreshCoordinate(Point newPosition) {
        if (hasPassenger()) {
            for (Entity passenger : getPassengers()) {
                passenger.position = passenger.position.withCoord(newPosition);
                passenger.refreshCoordinate(newPosition);
            }
        }
        final Instance instance = getInstance();
        if (instance != null) {
            final int lastChunkX = currentChunk.getChunkX();
            final int lastChunkZ = currentChunk.getChunkZ();
            final int newChunkX = ChunkUtils.getChunkCoordinate(newPosition.x());
            final int newChunkZ = ChunkUtils.getChunkCoordinate(newPosition.z());
            if (lastChunkX != newChunkX || lastChunkZ != newChunkZ) {
                // Entity moved in a new chunk
                final Chunk newChunk = instance.getChunk(newChunkX, newChunkZ);
                Check.notNull(newChunk, "The entity {0} tried to move in an unloaded chunk at {1}", getEntityId(), newPosition);
                instance.UNSAFE_switchEntityChunk(this, currentChunk, newChunk);
                if (this instanceof Player) {
                    // Refresh player view
                    final Player player = (Player) this;
                    player.refreshVisibleChunks(newChunk);
                    player.refreshVisibleEntities(newChunk);
                }
                refreshCurrentChunk(newChunk);
            }
        }
    }

    /**
     * Gets the entity position.
     *
     * @return the current position of the entity
     */
    public @NotNull Pos getPosition() {
        return position;
    }

    /**
     * Gets the entity eye height.
     * <p>
     * Default to {@link BoundingBox#getHeight()}x0.85
     *
     * @return the entity eye height
     */
    public double getEyeHeight() {
        return boundingBox.getHeight() * 0.85;
    }

    /**
     * Gets all the potion effect of this entity.
     *
     * @return an unmodifiable list of all this entity effects
     */
    @NotNull
    public List<TimedPotion> getActiveEffects() {
        return Collections.unmodifiableList(effects);
    }

    /**
     * Adds an effect to an entity.
     *
     * @param potion The potion to add
     */
    public void addEffect(@NotNull Potion potion) {
        removeEffect(potion.getEffect());
        this.effects.add(new TimedPotion(potion, System.currentTimeMillis()));
        potion.sendAddPacket(this);
        EventDispatcher.call(new EntityPotionAddEvent(this, potion));
    }

    /**
     * Removes effect from entity, if it has it.
     *
     * @param effect The effect to remove
     */
    public void removeEffect(@NotNull PotionEffect effect) {
        this.effects.removeIf(timedPotion -> {
            if (timedPotion.getPotion().getEffect() == effect) {
                timedPotion.getPotion().sendRemovePacket(this);
                EventDispatcher.call(new EntityPotionRemoveEvent(this, timedPotion.getPotion()));
                return true;
            }
            return false;
        });
    }

    /**
     * Removes all the effects currently applied to the entity.
     */
    public void clearEffects() {
        for (TimedPotion timedPotion : effects) {
            timedPotion.getPotion().sendRemovePacket(this);
            EventDispatcher.call(new EntityPotionRemoveEvent(this, timedPotion.getPotion()));
        }
        this.effects.clear();
    }

    /**
     * Removes the entity from the server immediately.
     * <p>
     * WARNING: this does not trigger {@link EntityDeathEvent}.
     */
    public void remove() {
<<<<<<< HEAD
        if (isRemoved()) return;
=======
        if (isRemoved())
            return;

        // Remove passengers if any (also done with LivingEntity#kill)
        if (hasPassenger()) {
            getPassengers().forEach(this::removePassenger);
        }
        var vehicle = this.vehicle;
        if (vehicle != null) {
            vehicle.removePassenger(this);
        }
>>>>>>> 8f850b8c
        MinecraftServer.getUpdateManager().getThreadProvider().removeEntity(this);
        this.removed = true;
        this.shouldRemove = true;
        Entity.ENTITY_BY_ID.remove(id);
        Entity.ENTITY_BY_UUID.remove(uuid);
        if (instance != null) {
            instance.UNSAFE_removeEntity(this);
        }
    }

    /**
     * Gets if this entity has been removed.
     *
     * @return true if this entity is removed
     */
    public boolean isRemoved() {
        return removed;
    }

    /**
     * Triggers {@link #remove()} after the specified time.
     *
     * @param delay        the time before removing the entity,
     *                     0 to cancel the removing
     * @param temporalUnit the unit of the delay
     */
    public void scheduleRemove(long delay, @NotNull TemporalUnit temporalUnit) {
        scheduleRemove(Duration.of(delay, temporalUnit));
    }

    /**
     * Triggers {@link #remove()} after the specified time.
     *
     * @param delay the time before removing the entity,
     *              0 to cancel the removing
     */
    public void scheduleRemove(Duration delay) {
        if (delay.isZero()) { // Cancel the scheduled remove
            this.scheduledRemoveTime = 0;
            return;
        }
        this.scheduledRemoveTime = System.currentTimeMillis() + delay.toMillis();
    }

    /**
     * Gets if the entity removal has been scheduled with {@link #scheduleRemove(Duration)}.
     *
     * @return true if the entity removal has been scheduled
     */
    public boolean isRemoveScheduled() {
        return scheduledRemoveTime != 0;
    }

    protected @NotNull Vec getVelocityForPacket() {
        return this.velocity.mul(8000f / MinecraftServer.TICK_PER_SECOND);
    }

    protected @NotNull EntityVelocityPacket getVelocityPacket() {
        return new EntityVelocityPacket(getEntityId(), getVelocityForPacket());
    }

    /**
     * Gets an {@link EntityMetaDataPacket} sent when adding viewers. Used for synchronization.
     *
     * @return The {@link EntityMetaDataPacket} related to this entity
     */
    public @NotNull EntityMetaDataPacket getMetadataPacket() {
        return new EntityMetaDataPacket(getEntityId(), metadata.getEntries());
    }

    /**
     * Used to synchronize entity position with viewers by sending an
     * {@link EntityTeleportPacket} to viewers, in case of a player this is
     * overridden in order to send an additional {@link PlayerPositionAndLookPacket}
     * to itself.
     *
     * @param includeSelf if {@code true} and this is a {@link Player} an additional {@link PlayerPositionAndLookPacket}
     *                    will be sent to the player itself
     */
    @ApiStatus.Internal
    protected void synchronizePosition(boolean includeSelf) {
        sendPacketToViewers(new EntityTeleportPacket(getEntityId(), position, isOnGround()));
        this.lastAbsoluteSynchronizationTime = System.currentTimeMillis();
        this.lastSyncedPosition = position;
    }

    /**
     * Asks for a synchronization (position) to happen during next entity tick.
     */
    public void askSynchronization() {
        this.lastAbsoluteSynchronizationTime = 0;
    }

    /**
     * Set custom cooldown for position synchronization.
     *
     * @param cooldown custom cooldown for position synchronization.
     */
    public void setCustomSynchronizationCooldown(@Nullable Duration cooldown) {
        this.customSynchronizationCooldown = cooldown;
    }

    @Override
    public @NotNull HoverEvent<ShowEntity> asHoverEvent(@NotNull UnaryOperator<ShowEntity> op) {
        return HoverEvent.showEntity(ShowEntity.of(this.entityType, this.uuid));
    }

    private Duration getSynchronizationCooldown() {
        return Objects.requireNonNullElse(this.customSynchronizationCooldown, SYNCHRONIZATION_COOLDOWN);
    }

    @ApiStatus.Experimental
    public <T extends Entity> @NotNull Acquirable<T> getAcquirable() {
        return (Acquirable<T>) acquirable;
    }

    @ApiStatus.Experimental
    public <T extends Entity> @NotNull Acquirable<T> getAcquirable(@NotNull Class<T> clazz) {
        return (Acquirable<T>) acquirable;
    }

    @Override
    public <T> @Nullable T getTag(@NotNull Tag<T> tag) {
        return tag.read(nbtCompound);
    }

    @Override
    public <T> void setTag(@NotNull Tag<T> tag, @Nullable T value) {
        tag.write(nbtCompound, value);
    }

    /**
     * Applies knockback to the entity
     *
     * @param strength the strength of the knockback, 0.4 is the vanilla value for a bare hand hit
     * @param x        knockback on x axle, for default knockback use the following formula <pre>sin(attacker.yaw * (pi/180))</pre>
     * @param z        knockback on z axle, for default knockback use the following formula <pre>-cos(attacker.yaw * (pi/180))</pre>
     */
    public void takeKnockback(final float strength, final double x, final double z) {
        if (strength > 0) {
            //TODO check possible side effects of unnatural TPS (other than 20TPS)
            final Vec velocityModifier = new Vec(x, z)
                    .normalize()
                    .mul(strength * MinecraftServer.TICK_PER_SECOND / 2);
            setVelocity(new Vec(velocity.x() / 2d - velocityModifier.x(),
                    onGround ? Math.min(.4d, velocity.y() / 2d + strength) * MinecraftServer.TICK_PER_SECOND : velocity.y(),
                    velocity.z() / 2d - velocityModifier.z()
            ));
        }
    }

    public enum Pose {
        STANDING,
        FALL_FLYING,
        SLEEPING,
        SWIMMING,
        SPIN_ATTACK,
        SNEAKING,
        DYING
    }

    protected boolean shouldRemove() {
        return shouldRemove;
    }
}<|MERGE_RESOLUTION|>--- conflicted
+++ resolved
@@ -1269,12 +1269,7 @@
      * WARNING: this does not trigger {@link EntityDeathEvent}.
      */
     public void remove() {
-<<<<<<< HEAD
         if (isRemoved()) return;
-=======
-        if (isRemoved())
-            return;
-
         // Remove passengers if any (also done with LivingEntity#kill)
         if (hasPassenger()) {
             getPassengers().forEach(this::removePassenger);
@@ -1283,7 +1278,6 @@
         if (vehicle != null) {
             vehicle.removePassenger(this);
         }
->>>>>>> 8f850b8c
         MinecraftServer.getUpdateManager().getThreadProvider().removeEntity(this);
         this.removed = true;
         this.shouldRemove = true;
