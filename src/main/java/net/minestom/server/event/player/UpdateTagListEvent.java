--- conflicted
+++ resolved
@@ -4,12 +4,8 @@
 import net.minestom.server.network.packet.server.play.TagsPacket;
 import org.jetbrains.annotations.NotNull;
 
-<<<<<<< HEAD
+@Deprecated
 public class UpdateTagListEvent implements Event {
-=======
-@Deprecated
-public class UpdateTagListEvent extends Event {
->>>>>>> e098b2a8
 
     private TagsPacket packet;
 
