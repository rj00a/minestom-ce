# Registry files
/minecraft_data/
/.minestom_tmp/

/chunks/

# Created by .ignore support plugin (hsz.mobi)
### Java template
# Compiled class file
*.class

# Log file
*.log

# BlueJ files
*.ctxt

# Mobile Tools for Java (J2ME)
.mtj.tmp/

# Package Files #
*.jar
*.war
*.nar
*.ear
*.zip
*.tar.gz
*.rar

# virtual machine crash logs, see http://www.java.com/en/download/help/error_hotspot.xml
hs_err_pid*

### Gradle template
.gradle
**/build/

# Ignore Gradle GUI config
gradle-app.setting

# Avoid ignoring Gradle wrapper jar file (.jar files are usually ignored)
!gradle-wrapper.jar

# Cache of project
.gradletasknamecache

# IDEA files
.idea/
**/out/

# # Work around https://youtrack.jetbrains.com/issue/IDEA-116898
# gradle/wrapper/gradle-wrapper.properties

/src/main/java/com/mcecraft/

# When running the demo we generate the extensions folder
/extensions/
/.mixin.out/

<<<<<<< HEAD
# When compiling we get a docs folder
**/docs
=======
# The data for generation and the resources is included in this folder
src/main/resources/minecraft_data
>>>>>>> cdbb22d1
<|MERGE_RESOLUTION|>--- conflicted
+++ resolved
@@ -54,12 +54,4 @@
 
 # When running the demo we generate the extensions folder
 /extensions/
-/.mixin.out/
-
-<<<<<<< HEAD
-# When compiling we get a docs folder
-**/docs
-=======
-# The data for generation and the resources is included in this folder
-src/main/resources/minecraft_data
->>>>>>> cdbb22d1
+/.mixin.out/