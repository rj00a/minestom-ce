package net.minestom.server.entity;

import net.kyori.adventure.audience.MessageType;
import net.kyori.adventure.bossbar.BossBar;
import net.kyori.adventure.identity.Identified;
import net.kyori.adventure.identity.Identity;
import net.kyori.adventure.inventory.Book;
import net.kyori.adventure.pointer.Pointers;
import net.kyori.adventure.sound.Sound;
import net.kyori.adventure.sound.SoundStop;
import net.kyori.adventure.text.Component;
import net.kyori.adventure.text.event.HoverEvent;
import net.kyori.adventure.text.event.HoverEvent.ShowEntity;
import net.kyori.adventure.text.event.HoverEventSource;
import net.kyori.adventure.text.serializer.gson.GsonComponentSerializer;
import net.kyori.adventure.title.Title;
import net.minestom.server.MinecraftServer;
import net.minestom.server.advancements.AdvancementTab;
import net.minestom.server.adventure.AdventurePacketConvertor;
import net.minestom.server.adventure.Localizable;
import net.minestom.server.adventure.audience.Audiences;
import net.minestom.server.attribute.Attribute;
import net.minestom.server.collision.BoundingBox;
import net.minestom.server.command.CommandManager;
import net.minestom.server.command.CommandSender;
import net.minestom.server.coordinate.Point;
import net.minestom.server.coordinate.Pos;
import net.minestom.server.coordinate.Vec;
import net.minestom.server.effects.Effects;
import net.minestom.server.entity.damage.DamageType;
import net.minestom.server.entity.fakeplayer.FakePlayer;
import net.minestom.server.entity.metadata.PlayerMeta;
import net.minestom.server.entity.vehicle.PlayerVehicleInformation;
import net.minestom.server.event.EventDispatcher;
import net.minestom.server.event.GlobalHandles;
import net.minestom.server.event.inventory.InventoryOpenEvent;
import net.minestom.server.event.item.ItemDropEvent;
import net.minestom.server.event.item.ItemUpdateStateEvent;
import net.minestom.server.event.item.PickupExperienceEvent;
import net.minestom.server.event.player.*;
import net.minestom.server.instance.Chunk;
import net.minestom.server.instance.Instance;
import net.minestom.server.inventory.Inventory;
import net.minestom.server.inventory.PlayerInventory;
import net.minestom.server.item.ItemStack;
import net.minestom.server.item.Material;
import net.minestom.server.item.metadata.WrittenBookMeta;
import net.minestom.server.message.ChatMessageType;
import net.minestom.server.message.ChatPosition;
import net.minestom.server.message.Messenger;
import net.minestom.server.network.ConnectionManager;
import net.minestom.server.network.ConnectionState;
import net.minestom.server.network.PlayerProvider;
import net.minestom.server.network.packet.client.ClientPlayPacket;
import net.minestom.server.network.packet.client.play.ClientChatMessagePacket;
import net.minestom.server.network.packet.server.ServerPacket;
import net.minestom.server.network.packet.server.login.LoginDisconnectPacket;
import net.minestom.server.network.packet.server.play.*;
import net.minestom.server.network.player.PlayerConnection;
import net.minestom.server.network.player.PlayerSocketConnection;
import net.minestom.server.recipe.Recipe;
import net.minestom.server.recipe.RecipeManager;
import net.minestom.server.resourcepack.ResourcePack;
import net.minestom.server.scoreboard.BelowNameTag;
import net.minestom.server.scoreboard.Team;
import net.minestom.server.statistic.PlayerStatistic;
import net.minestom.server.utils.ArrayUtils;
import net.minestom.server.utils.MathUtils;
import net.minestom.server.utils.PacketUtils;
import net.minestom.server.utils.TickUtils;
import net.minestom.server.utils.async.AsyncUtils;
import net.minestom.server.utils.chunk.ChunkUtils;
import net.minestom.server.utils.entity.EntityUtils;
import net.minestom.server.utils.identity.NamedAndIdentified;
import net.minestom.server.utils.instance.InstanceUtils;
import net.minestom.server.utils.inventory.PlayerInventoryUtils;
import net.minestom.server.utils.time.Cooldown;
import net.minestom.server.utils.time.TimeUnit;
import net.minestom.server.utils.validate.Check;
import net.minestom.server.world.DimensionType;
import org.jetbrains.annotations.ApiStatus;
import org.jetbrains.annotations.NotNull;
import org.jetbrains.annotations.Nullable;

import java.nio.charset.StandardCharsets;
import java.time.Duration;
import java.util.*;
import java.util.concurrent.CompletableFuture;
import java.util.concurrent.ConcurrentHashMap;
import java.util.concurrent.ConcurrentLinkedQueue;
import java.util.concurrent.atomic.AtomicInteger;
import java.util.function.UnaryOperator;

/**
 * Those are the major actors of the server,
 * they are not necessary backed by a {@link PlayerSocketConnection} as shown by {@link FakePlayer}.
 * <p>
 * You can easily create your own implementation of this and use it with {@link ConnectionManager#setPlayerProvider(PlayerProvider)}.
 */
public class Player extends LivingEntity implements CommandSender, Localizable, HoverEventSource<ShowEntity>, Identified, NamedAndIdentified {

    private long lastKeepAlive;
    private boolean answerKeepAlive;

    private String username;
    private Component usernameComponent;
    protected final PlayerConnection playerConnection;
    // All the entities that this player can see
    protected final Set<Entity> viewableEntities = ConcurrentHashMap.newKeySet();

    private int latency;
    private Component displayName;
    private PlayerSkin skin;

    private DimensionType dimensionType;
    private GameMode gameMode;
    // Chunks that the player can view
    protected final Set<Chunk> viewableChunks = ConcurrentHashMap.newKeySet();

    private final AtomicInteger teleportId = new AtomicInteger();
    private int receivedTeleportId;

    private final Queue<ClientPlayPacket> packets = new ConcurrentLinkedQueue<>();
    private final boolean levelFlat;
    private final PlayerSettings settings;
    private float exp;
    private int level;

    protected PlayerInventory inventory;
    private Inventory openInventory;
    // Used internally to allow the closing of inventory within the inventory listener
    private boolean didCloseInventory;

    private byte heldSlot;

    private Pos respawnPoint;

    private int food;
    private float foodSaturation;
    private long startEatingTime;
    private long defaultEatingTime = 1000L;
    private long eatingTime;
    private Hand eatingHand;

    // Game state (https://wiki.vg/Protocol#Change_Game_State)
    private boolean enableRespawnScreen;

    // Experience orb pickup
    protected Cooldown experiencePickupCooldown = new Cooldown(Duration.of(10, TimeUnit.SERVER_TICK));

    private BelowNameTag belowNameTag;

    private int permissionLevel;

    private boolean reducedDebugScreenInformation;

    // Abilities
    private boolean flying;
    private boolean allowFlying;
    private boolean instantBreak;
    private float flyingSpeed = 0.05f;
    private float fieldViewModifier = 0.1f;

    // Statistics
    private final Map<PlayerStatistic, Integer> statisticValueMap = new Hashtable<>();

    // Vehicle
    private final PlayerVehicleInformation vehicleInformation = new PlayerVehicleInformation();

    // Adventure
    private Identity identity;
    private final Pointers pointers;

    public Player(@NotNull UUID uuid, @NotNull String username, @NotNull PlayerConnection playerConnection) {
        super(EntityType.PLAYER, uuid);
        this.username = username;
        this.usernameComponent = Component.text(username);
        this.playerConnection = playerConnection;

        setBoundingBox(0.6f, 1.8f, 0.6f);

        setRespawnPoint(Pos.ZERO);

        this.settings = new PlayerSettings();
        this.inventory = new PlayerInventory(this);

        setCanPickupItem(true); // By default

        // Allow the server to send the next keep alive packet
        refreshAnswerKeepAlive(true);

        this.gameMode = GameMode.SURVIVAL;
        this.dimensionType = DimensionType.OVERWORLD; // Default dimension
        this.levelFlat = true;
        getAttribute(Attribute.MOVEMENT_SPEED).setBaseValue(0.1f);

        // FakePlayer init its connection there
        playerConnectionInit();

        this.identity = Identity.identity(uuid);
        this.pointers = Pointers.builder()
                .withDynamic(Identity.UUID, this::getUuid)
                .withDynamic(Identity.NAME, this::getUsername)
                .withDynamic(Identity.DISPLAY_NAME, this::getDisplayName)
                .build();
    }

    /**
     * Used when the player is created.
     * Init the player and spawn him.
     * <p>
     * WARNING: executed in the main update thread
     * UNSAFE: Only meant to be used when a socket player connects through the server.
     *
     * @param spawnInstance the player spawn instance (defined in {@link PlayerLoginEvent})
     */
    public void UNSAFE_init(@NotNull Instance spawnInstance) {
        this.dimensionType = spawnInstance.getDimensionType();

        JoinGamePacket joinGamePacket = new JoinGamePacket();
        joinGamePacket.entityId = getEntityId();
        joinGamePacket.gameMode = gameMode;
        joinGamePacket.dimensionType = dimensionType;
        joinGamePacket.maxPlayers = 0; // Unused
        joinGamePacket.viewDistance = MinecraftServer.getChunkViewDistance();
        joinGamePacket.reducedDebugInfo = false;
        joinGamePacket.isFlat = levelFlat;
        playerConnection.sendPacket(joinGamePacket);

        // Server brand name
        playerConnection.sendPacket(PluginMessagePacket.getBrandPacket());
        // Difficulty
        playerConnection.sendPacket(new ServerDifficultyPacket(MinecraftServer.getDifficulty(), true));

        playerConnection.sendPacket(new SpawnPositionPacket(respawnPoint, 0));

        // Add player to list with spawning skin
        PlayerSkinInitEvent skinInitEvent = new PlayerSkinInitEvent(this, skin);
        EventDispatcher.call(skinInitEvent);
        this.skin = skinInitEvent.getSkin();
        // FIXME: when using Geyser, this line remove the skin of the client
        PacketUtils.broadcastPacket(getAddPlayerToList());
        for (var player : MinecraftServer.getConnectionManager().getOnlinePlayers()) {
            this.playerConnection.sendPacket(player.getAddPlayerToList());
        }

        // Commands
        refreshCommands();

        // Recipes start
        {
            RecipeManager recipeManager = MinecraftServer.getRecipeManager();
            DeclareRecipesPacket declareRecipesPacket = recipeManager.getDeclareRecipesPacket();
            if (declareRecipesPacket.recipes != null) {
                playerConnection.sendPacket(declareRecipesPacket);
            }

            List<String> recipesIdentifier = new ArrayList<>();
            for (Recipe recipe : recipeManager.getRecipes()) {
                if (!recipe.shouldShow(this))
                    continue;

                recipesIdentifier.add(recipe.getRecipeId());
            }
            if (!recipesIdentifier.isEmpty()) {
                final String[] identifiers = recipesIdentifier.toArray(new String[0]);
                UnlockRecipesPacket unlockRecipesPacket = new UnlockRecipesPacket();
                unlockRecipesPacket.mode = 0;
                unlockRecipesPacket.recipesId = identifiers;
                unlockRecipesPacket.initRecipesId = identifiers;
                playerConnection.sendPacket(unlockRecipesPacket);
            }
        }
        // Recipes end

        // Tags
        this.playerConnection.sendPacket(TagsPacket.getRequiredTagsPacket());

        // Some client updates
        this.playerConnection.sendPacket(getPropertiesPacket()); // Send default properties
        refreshHealth(); // Heal and send health packet
        refreshAbilities(); // Send abilities packet

        setInstance(spawnInstance);
    }

    /**
     * Used to initialize the player connection
     */
    protected void playerConnectionInit() {
        this.playerConnection.setPlayer(this);
    }

    @Override
    public void update(long time) {
        // Network tick
        this.playerConnection.update();

        // Process received packets
        ClientPlayPacket packet;
        while ((packet = packets.poll()) != null) {
            packet.process(this);
        }

        super.update(time); // Super update (item pickup/fire management)

        // Experience orb pickup
        if (experiencePickupCooldown.isReady(time)) {
            experiencePickupCooldown.refreshLastUpdate(time);
            final Chunk chunk = getChunk(); // TODO check surrounding chunks
            final Set<Entity> entities = instance.getChunkEntities(chunk);
            for (Entity entity : entities) {
                if (entity instanceof ExperienceOrb) {
                    final ExperienceOrb experienceOrb = (ExperienceOrb) entity;
                    final BoundingBox itemBoundingBox = experienceOrb.getBoundingBox();
                    if (expandedBoundingBox.intersect(itemBoundingBox)) {
                        if (experienceOrb.shouldRemove() || experienceOrb.isRemoveScheduled())
                            continue;
                        PickupExperienceEvent pickupExperienceEvent = new PickupExperienceEvent(this, experienceOrb);
                        EventDispatcher.callCancellable(pickupExperienceEvent, () -> {
                            short experienceCount = pickupExperienceEvent.getExperienceCount(); // TODO give to player
                            entity.remove();
                        });
                    }
                }
            }
        }

        // Eating animation
        if (isEating()) {
            if (time - startEatingTime >= eatingTime) {
                triggerStatus((byte) 9); // Mark item use as finished
                ItemUpdateStateEvent itemUpdateStateEvent = callItemUpdateStateEvent(eatingHand);

                Check.notNull(itemUpdateStateEvent, "#callItemUpdateStateEvent returned null.");

                // Refresh hand
                final boolean isOffHand = itemUpdateStateEvent.getHand() == Player.Hand.OFF;
                refreshActiveHand(false, isOffHand, false);

                final ItemStack foodItem = itemUpdateStateEvent.getItemStack();
                final boolean isFood = foodItem.getMaterial().isFood();

                if (isFood) {
                    PlayerEatEvent playerEatEvent = new PlayerEatEvent(this, foodItem, eatingHand);
                    EventDispatcher.call(playerEatEvent);
                }

                refreshEating(null);
            }
        }

        // Tick event
        GlobalHandles.PLAYER_TICK.call(new PlayerTickEvent(this));
    }

    @Override
    public void kill() {
        if (!isDead()) {

            Component deathText;
            Component chatMessage;

            // get death screen text to the killed player
            {
                if (lastDamageSource != null) {
                    deathText = lastDamageSource.buildDeathScreenText(this);
                } else { // may happen if killed by the server without applying damage
                    deathText = Component.text("Killed by poor programming.");
                }
            }

            // get death message to chat
            {
                if (lastDamageSource != null) {
                    chatMessage = lastDamageSource.buildDeathMessage(this);
                } else { // may happen if killed by the server without applying damage
                    chatMessage = Component.text(getUsername() + " was killed by poor programming.");
                }
            }

            // Call player death event
            PlayerDeathEvent playerDeathEvent = new PlayerDeathEvent(this, deathText, chatMessage);
            EventDispatcher.call(playerDeathEvent);

            deathText = playerDeathEvent.getDeathText();
            chatMessage = playerDeathEvent.getChatMessage();

            // #buildDeathScreenText can return null, check here
            if (deathText != null) {
                playerConnection.sendPacket(DeathCombatEventPacket.of(getEntityId(), -1, deathText));
            }

            // #buildDeathMessage can return null, check here
            if (chatMessage != null) {
                Audiences.players().sendMessage(chatMessage);
            }

        }
        super.kill();
    }

    /**
     * Respawns the player by sending a {@link RespawnPacket} to the player and teleporting him
     * to {@link #getRespawnPoint()}. It also resets fire and health.
     */
    public void respawn() {
        if (!isDead())
            return;

        setFireForDuration(0);
        setOnFire(false);
        refreshHealth();
        RespawnPacket respawnPacket = new RespawnPacket();
        respawnPacket.dimensionType = getDimensionType();
        respawnPacket.gameMode = getGameMode();
        respawnPacket.isFlat = levelFlat;
        getPlayerConnection().sendPacket(respawnPacket);
        PlayerRespawnEvent respawnEvent = new PlayerRespawnEvent(this);
        EventDispatcher.call(respawnEvent);
        triggerStatus((byte) (24 + permissionLevel)); // Set permission level
        refreshIsDead(false);

        // Runnable called when teleportation is successful (after loading and sending necessary chunk)
        teleport(respawnEvent.getRespawnPosition()).thenRun(this::refreshAfterTeleport);
    }

    /**
     * Refreshes the command list for this player. This checks the
     * {@link net.minestom.server.command.builder.condition.CommandCondition}s
     * again, and any changes will be visible to the player.
     */
    public void refreshCommands() {
        CommandManager commandManager = MinecraftServer.getCommandManager();
        DeclareCommandsPacket declareCommandsPacket = commandManager.createDeclareCommandsPacket(this);
        playerConnection.sendPacket(declareCommandsPacket);
    }

    @Override
    public boolean isOnGround() {
        return onGround;
    }

    @Override
    public void remove() {
        if (isRemoved()) return;
        EventDispatcher.call(new PlayerDisconnectEvent(this));
        super.remove();
        this.packets.clear();
        if (getOpenInventory() != null) {
            getOpenInventory().removeViewer(this);
        }
        MinecraftServer.getBossBarManager().removeAllBossBars(this);
        // Advancement tabs cache
        {
            Set<AdvancementTab> advancementTabs = AdvancementTab.getTabs(this);
            if (advancementTabs != null) {
                for (AdvancementTab advancementTab : advancementTabs) {
                    advancementTab.removeViewer(this);
                }
            }
        }
        // Clear all viewable entities
        this.viewableEntities.forEach(entity -> entity.removeViewer(this));
        // Clear all viewable chunks
        this.viewableChunks.forEach(chunk -> chunk.removeViewer(this));
        // Remove from the tab-list
        PacketUtils.broadcastPacket(getRemovePlayerToList());
    }

    @Override
    protected boolean removeViewer0(@NotNull Player player) {
        if (player == this || !super.removeViewer0(player)) {
            return false;
        }
        // Team
        if (this.getTeam() != null && this.getTeam().getMembers().size() == 1) {// If team only contains "this" player
            player.getPlayerConnection().sendPacket(this.getTeam().createTeamDestructionPacket());
        }
        return true;
    }

    @Override
    public void sendPacketToViewersAndSelf(@NotNull ServerPacket packet) {
        this.playerConnection.sendPacket(packet);
        super.sendPacketToViewersAndSelf(packet);
    }

    /**
     * Changes the player instance and load surrounding chunks if needed.
     * <p>
     * Be aware that because chunk operations are expensive,
     * it is possible for this method to be non-blocking when retrieving chunks is required.
     *
     * @param instance      the new player instance
     * @param spawnPosition the new position of the player
     * @return a future called once the player instance changed
     */
    @Override
    public CompletableFuture<Void> setInstance(@NotNull Instance instance, @NotNull Pos spawnPosition) {
        final Instance currentInstance = this.instance;
        Check.argCondition(currentInstance == instance, "Instance should be different than the current one");
        // true if the chunks need to be sent to the client, can be false if the instances share the same chunks (e.g. SharedInstance)
        if (!InstanceUtils.areLinked(currentInstance, instance) || !spawnPosition.sameChunk(this.position)) {
            final boolean firstSpawn = currentInstance == null;
            return instance.loadOptionalChunk(spawnPosition)
                    .thenRun(() -> spawnPlayer(instance, spawnPosition, firstSpawn,
                            !Objects.equals(dimensionType, instance.getDimensionType()), true));
        } else {
            // The player already has the good version of all the chunks.
            // We just need to refresh his entity viewing list and add him to the instance
            return AsyncUtils.VOID_FUTURE
                    .thenRun(() -> spawnPlayer(instance, spawnPosition, false, false, false));
        }
    }

    /**
     * Changes the player instance without changing its position (defaulted to {@link #getRespawnPoint()}
     * if the player is not in any instance).
     *
     * @param instance the new player instance
     * @return a {@link CompletableFuture} called once the entity's instance has been set,
     * this is due to chunks needing to load for players
     * @see #setInstance(Instance, Pos)
     */
    @Override
    public CompletableFuture<Void> setInstance(@NotNull Instance instance) {
        return setInstance(instance, this.instance != null ? getPosition() : getRespawnPoint());
    }

    /**
     * Used to spawn the player once the client has all the required chunks.
     * <p>
     * Does add the player to {@code instance}, remove all viewable entities and call {@link PlayerSpawnEvent}.
     * <p>
     * UNSAFE: only called with {@link #setInstance(Instance, Pos)}.
     *
     * @param spawnPosition the position to teleport the player
     * @param firstSpawn    true if this is the player first spawn
     * @param updateChunks  true if chunks should be refreshed, false if the new instance shares the same
     *                      chunks
     */
    private void spawnPlayer(@NotNull Instance instance, @NotNull Pos spawnPosition,
                             boolean firstSpawn, boolean dimensionChange, boolean updateChunks) {
        final Set<Chunk> previousChunks = Set.copyOf(viewableChunks);
        if (!firstSpawn) {
            // Player instance changed, clear current viewable collections
            previousChunks.forEach(chunk -> chunk.removeViewer(this));

            //TODO: entity#removeViewer sends a packet for each removed entity
            //Sending destroy entity packets is not necessary when the dimension changes
            //and, potentially, this could also be rewritten to send only a single DestroyEntitiesPacket
            //with the list of all destroyed entities
            this.viewableEntities.forEach(entity -> entity.removeViewer(this));
        }

        if (dimensionChange) {
            sendDimension(instance.getDimensionType());
        }

        super.setInstance(instance, spawnPosition);

        if (updateChunks) {
<<<<<<< HEAD
            // Warning: loop to remove once `refreshVisibleChunks` manage it
            if(!dimensionChange) { //The client already forcefully unloads all chunks & entities when the dimension changes
                previousChunks.forEach(chunk ->
                        playerConnection.sendPacket(new UnloadChunkPacket(chunk.getChunkX(), chunk.getChunkZ())));
            }
=======
>>>>>>> 527141df
            refreshVisibleChunks();
        }

        synchronizePosition(true); // So the player doesn't get stuck

        if (dimensionChange || firstSpawn) {
            this.inventory.update();
        }

        PlayerSpawnEvent spawnEvent = new PlayerSpawnEvent(this, instance, firstSpawn);
        EventDispatcher.call(spawnEvent);

        this.playerConnection.flush();
    }

    /**
     * Sends a plugin message to the player.
     *
     * @param channel the message channel
     * @param data    the message data
     */
    public void sendPluginMessage(@NotNull String channel, byte @NotNull [] data) {
        playerConnection.sendPacket(new PluginMessagePacket(channel, data));
    }

    /**
     * Sends a plugin message to the player.
     * <p>
     * Message encoded to UTF-8.
     *
     * @param channel the message channel
     * @param message the message
     */
    public void sendPluginMessage(@NotNull String channel, @NotNull String message) {
        sendPluginMessage(channel, message.getBytes(StandardCharsets.UTF_8));
    }

    /**
     * @deprecated Use {@link #sendMessage(Component)}
     */
    @Deprecated
    public void sendJsonMessage(@NotNull String json) {
        this.sendMessage(GsonComponentSerializer.gson().deserialize(json));
    }

    @Override
    public void sendMessage(@NotNull Identity source, @NotNull Component message, @NotNull MessageType type) {
        Messenger.sendMessage(this, message, ChatPosition.fromMessageType(type), source.uuid());
    }

    /**
     * Makes the player send a message (can be used for commands).
     *
     * @param message the message that the player will send
     */
    public void chat(@NotNull String message) {
        ClientChatMessagePacket chatMessagePacket = new ClientChatMessagePacket();
        chatMessagePacket.message = message;
        addPacketToQueue(chatMessagePacket);
    }

    @Override
    public void playSound(@NotNull Sound sound) {
        this.playSound(sound, this.position.x(), this.position.y(), this.position.z());
    }

    @Override
    public void playSound(@NotNull Sound sound, double x, double y, double z) {
        playerConnection.sendPacket(AdventurePacketConvertor.createSoundPacket(sound, x, y, z));
    }

    @Override
    public void playSound(@NotNull Sound sound, Sound.@NotNull Emitter emitter) {
        final ServerPacket packet;

        if (emitter == Sound.Emitter.self()) {
            packet = AdventurePacketConvertor.createSoundPacket(sound, this);
        } else {
            packet = AdventurePacketConvertor.createSoundPacket(sound, emitter);
        }

        playerConnection.sendPacket(packet);
    }

    @Override
    public void stopSound(@NotNull SoundStop stop) {
        playerConnection.sendPacket(AdventurePacketConvertor.createSoundStopPacket(stop));
    }

    /**
     * Plays a given effect at the given position for this player.
     *
     * @param effect                the effect to play
     * @param x                     x position of the effect
     * @param y                     y position of the effect
     * @param z                     z position of the effect
     * @param data                  data for the effect
     * @param disableRelativeVolume disable volume scaling based on distance
     */
    public void playEffect(@NotNull Effects effect, int x, int y, int z, int data, boolean disableRelativeVolume) {
        EffectPacket packet = new EffectPacket();
        packet.effectId = effect.getId();
        packet.position = new Vec(x, y, z);
        packet.data = data;
        packet.disableRelativeVolume = disableRelativeVolume;
        playerConnection.sendPacket(packet);
    }

    @Override
    public void sendPlayerListHeaderAndFooter(@NotNull Component header, @NotNull Component footer) {
        playerConnection.sendPacket(new PlayerListHeaderAndFooterPacket(header, footer));
    }

    @Override
    public void showTitle(@NotNull Title title) {
        playerConnection.sendPacket(new SetTitleTextPacket(title.title()));
        playerConnection.sendPacket(new SetTitleSubTitlePacket(title.subtitle()));
        final var times = title.times();
        if (times != null) {
            playerConnection.sendPacket(new SetTitleTimePacket(
                    TickUtils.fromDuration(times.fadeIn(), TickUtils.CLIENT_TICK_MS),
                    TickUtils.fromDuration(times.stay(), TickUtils.CLIENT_TICK_MS),
                    TickUtils.fromDuration(times.fadeOut(), TickUtils.CLIENT_TICK_MS)));
        }
    }

    @Override
    public void sendActionBar(@NotNull Component message) {
        playerConnection.sendPacket(new ActionBarPacket(message));
    }

    /**
     * Specifies the display time of a title.
     *
     * @param fadeIn  ticks to spend fading in
     * @param stay    ticks to keep the title displayed
     * @param fadeOut ticks to spend out, not when to start fading out
     * @deprecated Use {@link #showTitle(Title)}. Note that this will overwrite the
     * existing title. This is expected behavior and will be the case in 1.17.
     */
    @Deprecated
    public void sendTitleTime(int fadeIn, int stay, int fadeOut) {
        playerConnection.sendPacket(new SetTitleTimePacket(fadeIn, stay, fadeOut));
    }

    @Override
    public void resetTitle() {
        playerConnection.sendPacket(new ClearTitlesPacket(true));
    }

    @Override
    public void clearTitle() {
        playerConnection.sendPacket(new ClearTitlesPacket());
    }

    @Override
    public void showBossBar(@NotNull BossBar bar) {
        MinecraftServer.getBossBarManager().addBossBar(this, bar);
    }

    @Override
    public void hideBossBar(@NotNull BossBar bar) {
        MinecraftServer.getBossBarManager().removeBossBar(this, bar);
    }

    @Override
    public void openBook(@NotNull Book book) {
        final ItemStack writtenBook = ItemStack.builder(Material.WRITTEN_BOOK)
                .meta(WrittenBookMeta.fromAdventure(book, this))
                .build();
        // Set book in offhand
        playerConnection.sendPacket(new SetSlotPacket((byte) 0, 0, (short) PlayerInventoryUtils.OFFHAND_SLOT, writtenBook));
        // Open the book
        playerConnection.sendPacket(new OpenBookPacket(Hand.OFF));
        // Restore the item in offhand
        playerConnection.sendPacket(new SetSlotPacket((byte) 0, 0, (short) PlayerInventoryUtils.OFFHAND_SLOT, getItemInOffHand()));
    }

    @Override
    public boolean isImmune(@NotNull DamageType type) {
        if (!getGameMode().canTakeDamage()) {
            return type != DamageType.VOID;
        }
        return super.isImmune(type);
    }

    @Override
    public void setHealth(float health) {
        super.setHealth(health);
        this.playerConnection.sendPacket(new UpdateHealthPacket(health, food, foodSaturation));
    }

    @Override
    public @NotNull PlayerMeta getEntityMeta() {
        return (PlayerMeta) super.getEntityMeta();
    }

    /**
     * Gets the player additional hearts.
     *
     * @return the player additional hearts
     */
    public float getAdditionalHearts() {
        return getEntityMeta().getAdditionalHearts();
    }

    /**
     * Changes the amount of additional hearts shown.
     *
     * @param additionalHearts the count of additional hearts
     */
    public void setAdditionalHearts(float additionalHearts) {
        getEntityMeta().setAdditionalHearts(additionalHearts);
    }

    /**
     * Gets the player food.
     *
     * @return the player food
     */
    public int getFood() {
        return food;
    }

    /**
     * Sets and refresh client food bar.
     *
     * @param food the new food value
     * @throws IllegalArgumentException if {@code food} is not between 0 and 20
     */
    public void setFood(int food) {
        Check.argCondition(!MathUtils.isBetween(food, 0, 20),
                "Food has to be between 0 and 20");
        this.food = food;
        this.playerConnection.sendPacket(new UpdateHealthPacket(getHealth(), food, foodSaturation));
    }

    public float getFoodSaturation() {
        return foodSaturation;
    }

    /**
     * Sets and refresh client food saturation.
     *
     * @param foodSaturation the food saturation
     * @throws IllegalArgumentException if {@code foodSaturation} is not between 0 and 20
     */
    public void setFoodSaturation(float foodSaturation) {
        Check.argCondition(!MathUtils.isBetween(foodSaturation, 0, 20),
                "Food saturation has to be between 0 and 20");
        this.foodSaturation = foodSaturation;
        this.playerConnection.sendPacket(new UpdateHealthPacket(getHealth(), food, foodSaturation));
    }

    /**
     * Gets if the player is eating.
     *
     * @return true if the player is eating, false otherwise
     */
    public boolean isEating() {
        return eatingHand != null;
    }

    /**
     * Gets the hand which the player is eating from.
     *
     * @return the eating hand, null if none
     */
    public @Nullable Hand getEatingHand() {
        return eatingHand;
    }

    /**
     * Gets the player default eating time.
     *
     * @return the player default eating time
     */
    public long getDefaultEatingTime() {
        return defaultEatingTime;
    }

    /**
     * Used to change the default eating time animation.
     *
     * @param defaultEatingTime the default eating time in milliseconds
     */
    public void setDefaultEatingTime(long defaultEatingTime) {
        this.defaultEatingTime = defaultEatingTime;
    }

    /**
     * Gets the player display name in the tab-list.
     *
     * @return the player display name, null means that {@link #getUsername()} is displayed
     */
    public @Nullable Component getDisplayName() {
        return displayName;
    }

    /**
     * Changes the player display name in the tab-list.
     * <p>
     * Sets to null to show the player username.
     *
     * @param displayName the display name, null to display the username
     */
    public void setDisplayName(@Nullable Component displayName) {
        this.displayName = displayName;

        PlayerInfoPacket infoPacket = new PlayerInfoPacket(PlayerInfoPacket.Action.UPDATE_DISPLAY_NAME);
        infoPacket.playerInfos.add(new PlayerInfoPacket.UpdateDisplayName(getUuid(), displayName));
        sendPacketToViewersAndSelf(infoPacket);
    }

    /**
     * Gets the player skin.
     *
     * @return the player skin object,
     * null means that the player has his {@link #getUuid()} default skin
     */
    public @Nullable PlayerSkin getSkin() {
        return skin;
    }

    /**
     * Changes the player skin.
     * <p>
     * This does remove the player for all viewers to spawn it again with the correct new skin.
     *
     * @param skin the player skin, null to reset it to his {@link #getUuid()} default skin
     * @see PlayerSkinInitEvent if you want to apply the skin at connection
     */
    public synchronized void setSkin(@Nullable PlayerSkin skin) {
        this.skin = skin;
        if (instance == null)
            return;

        DestroyEntitiesPacket destroyEntitiesPacket = new DestroyEntitiesPacket(getEntityId());

        final PlayerInfoPacket removePlayerPacket = getRemovePlayerToList();
        final PlayerInfoPacket addPlayerPacket = getAddPlayerToList();

        RespawnPacket respawnPacket = new RespawnPacket();
        respawnPacket.dimensionType = getDimensionType();
        respawnPacket.gameMode = getGameMode();
        respawnPacket.isFlat = levelFlat;

        playerConnection.sendPacket(removePlayerPacket);
        playerConnection.sendPacket(destroyEntitiesPacket);
        playerConnection.sendPacket(respawnPacket);
        playerConnection.sendPacket(addPlayerPacket);

        {
            // Remove player
            sendPacketToViewers(removePlayerPacket);
            sendPacketToViewers(destroyEntitiesPacket);

            // Show player again
            getViewers().forEach(player -> showPlayer(player.getPlayerConnection()));
        }

        getInventory().update();
        teleport(getPosition());
    }

    /**
     * Gets if the player has the respawn screen enabled or disabled.
     *
     * @return true if the player has the respawn screen, false if he didn't
     */
    public boolean isEnableRespawnScreen() {
        return enableRespawnScreen;
    }

    /**
     * Enables or disable the respawn screen.
     *
     * @param enableRespawnScreen true to enable the respawn screen, false to disable it
     */
    public void setEnableRespawnScreen(boolean enableRespawnScreen) {
        this.enableRespawnScreen = enableRespawnScreen;
        sendChangeGameStatePacket(ChangeGameStatePacket.Reason.ENABLE_RESPAWN_SCREEN, enableRespawnScreen ? 0 : 1);
    }

    /**
     * Gets the player's name as a component. This will either return the display name
     * (if set) or a component holding the username.
     *
     * @return the name
     */
    @Override
    public @NotNull Component getName() {
        if (this.displayName != null) {
            return this.displayName;
        } else {
            return this.usernameComponent;
        }
    }

    /**
     * Gets the player's username.
     *
     * @return the player's username
     */
    public @NotNull String getUsername() {
        return username;
    }

    /**
     * Changes the internal player name, used for the {@link AsyncPlayerPreLoginEvent}
     * mostly unsafe outside of it.
     *
     * @param username the new player name
     */
    public void setUsernameField(@NotNull String username) {
        this.username = username;
        this.usernameComponent = Component.text(username);
    }

    private void sendChangeGameStatePacket(@NotNull ChangeGameStatePacket.Reason reason, float value) {
        ChangeGameStatePacket changeGameStatePacket = new ChangeGameStatePacket();
        changeGameStatePacket.reason = reason;
        changeGameStatePacket.value = value;
        playerConnection.sendPacket(changeGameStatePacket);
    }

    /**
     * Calls an {@link ItemDropEvent} with a specified item.
     * <p>
     * Returns false if {@code item} is air.
     *
     * @param item the item to drop
     * @return true if player can drop the item (event not cancelled), false otherwise
     */
    public boolean dropItem(@NotNull ItemStack item) {
        if (item.isAir()) {
            return false;
        }

        ItemDropEvent itemDropEvent = new ItemDropEvent(this, item);
        EventDispatcher.call(itemDropEvent);
        return !itemDropEvent.isCancelled();
    }

    /**
     * Sets the player resource pack.
     *
     * @param resourcePack the resource pack
     */
    public void setResourcePack(@NotNull ResourcePack resourcePack) {
        playerConnection.sendPacket(new ResourcePackSendPacket(resourcePack));
    }

    /**
     * Rotates the player to face {@code targetPosition}.
     *
     * @param facePoint      the point from where the player should aim
     * @param targetPosition the target position to face
     */
    public void facePosition(@NotNull FacePoint facePoint, @NotNull Point targetPosition) {
        facePosition(facePoint, targetPosition, null, null);
    }

    /**
     * Rotates the player to face {@code entity}.
     *
     * @param facePoint   the point from where the player should aim
     * @param entity      the entity to face
     * @param targetPoint the point to aim at {@code entity} position
     */
    public void facePosition(@NotNull FacePoint facePoint, Entity entity, FacePoint targetPoint) {
        facePosition(facePoint, entity.getPosition(), entity, targetPoint);
    }

    private void facePosition(@NotNull FacePoint facePoint, @NotNull Point targetPosition,
                              @Nullable Entity entity, @Nullable FacePoint targetPoint) {
        FacePlayerPacket facePlayerPacket = new FacePlayerPacket();
        facePlayerPacket.entityFacePosition = facePoint == FacePoint.EYE ?
                FacePlayerPacket.FacePosition.EYES : FacePlayerPacket.FacePosition.FEET;
        facePlayerPacket.targetX = targetPosition.x();
        facePlayerPacket.targetY = targetPosition.y();
        facePlayerPacket.targetZ = targetPosition.z();
        if (entity != null) {
            facePlayerPacket.entityId = entity.getEntityId();
            facePlayerPacket.entityFacePosition = targetPoint == FacePoint.EYE ?
                    FacePlayerPacket.FacePosition.EYES : FacePlayerPacket.FacePosition.FEET;
        }
        playerConnection.sendPacket(facePlayerPacket);
    }

    /**
     * Sets the camera at {@code entity} eyes.
     *
     * @param entity the entity to spectate
     */
    public void spectate(@NotNull Entity entity) {
        playerConnection.sendPacket(new CameraPacket(entity));
    }

    /**
     * Resets the camera at the player.
     */
    public void stopSpectating() {
        spectate(this);
    }

    /**
     * Used to retrieve the default spawn point.
     * <p>
     * Can be altered by the {@link PlayerRespawnEvent#setRespawnPosition(Pos)}.
     *
     * @return a copy of the default respawn point
     */
    public @NotNull Pos getRespawnPoint() {
        return respawnPoint;
    }

    /**
     * Changes the default spawn point.
     *
     * @param respawnPoint the player respawn point
     */
    public void setRespawnPoint(@NotNull Pos respawnPoint) {
        this.respawnPoint = respawnPoint;
    }

    /**
     * Called after the player teleportation to refresh his position
     * and send data to his new viewers.
     */
    protected void refreshAfterTeleport() {
        sendPacketsToViewers(getEntityType().registry().spawnType().getSpawnPacket(this));

        // Update for viewers
        sendPacketToViewersAndSelf(getVelocityPacket());
        sendPacketToViewersAndSelf(getMetadataPacket());
        sendPacketToViewersAndSelf(getPropertiesPacket());
        sendPacketToViewersAndSelf(getEquipmentsPacket());

        getInventory().update();

        {
            // Send new chunks
            final Chunk chunk = instance.getChunkAt(position);
            Check.notNull(chunk, "Tried to interact with an unloaded chunk.");
            refreshVisibleChunks(chunk);
        }
    }

    /**
     * Sets the player food and health values to their maximum.
     */
    protected void refreshHealth() {
        this.food = 20;
        this.foodSaturation = 5;
        // refresh health and send health packet
        heal();
    }

    /**
     * Gets the percentage displayed in the experience bar.
     *
     * @return the exp percentage 0-1
     */
    public float getExp() {
        return exp;
    }

    /**
     * Used to change the percentage experience bar.
     * This cannot change the displayed level, see {@link #setLevel(int)}.
     *
     * @param exp a percentage between 0 and 1
     * @throws IllegalArgumentException if {@code exp} is not between 0 and 1
     */
    public void setExp(float exp) {
        Check.argCondition(!MathUtils.isBetween(exp, 0, 1), "Exp should be between 0 and 1");
        this.exp = exp;
        this.playerConnection.sendPacket(new SetExperiencePacket(exp, level, 0));
    }

    /**
     * Gets the level of the player displayed in the experience bar.
     *
     * @return the player level
     */
    public int getLevel() {
        return level;
    }

    /**
     * Used to change the level of the player
     * This cannot change the displayed percentage bar see {@link #setExp(float)}
     *
     * @param level the new level of the player
     */
    public void setLevel(int level) {
        this.level = level;
        this.playerConnection.sendPacket(new SetExperiencePacket(exp, level, 0));
    }

    /**
     * Called when the player changes chunk (move from one to another).
     * Can also be used to refresh the list of chunks that the client should see based on {@link #getChunkRange()}.
     * <p>
     * It does remove and add the player from the chunks viewers list when removed or added.
     * It also calls the events {@link PlayerChunkUnloadEvent} and {@link PlayerChunkLoadEvent}.
     *
     * @param newChunk the current/new player chunk (can be the current one)
     */
    public void refreshVisibleChunks(@NotNull Chunk newChunk) {
        final int newChunkX = newChunk.getChunkX();
        final int newChunkZ = newChunk.getChunkZ();
        final int range = getChunkRange();
        // Previous chunks indexes
        final long[] lastVisibleChunks = viewableChunks.stream().mapToLong(ChunkUtils::getChunkIndex).toArray();
        // New chunks indexes
        final long[] updatedVisibleChunks = ChunkUtils.getChunksInRange(newChunkX, newChunkZ, range);

        // Update client render distance
        updateViewPosition(newChunkX, newChunkZ);

        // Unload old chunks
        ArrayUtils.forDifferencesBetweenArray(lastVisibleChunks, updatedVisibleChunks, chunkIndex -> {
            final int chunkX = ChunkUtils.getChunkCoordX(chunkIndex);
            final int chunkZ = ChunkUtils.getChunkCoordZ(chunkIndex);
            this.playerConnection.sendPacket(new UnloadChunkPacket(chunkX, chunkZ));
            final Chunk chunk = instance.getChunk(chunkX, chunkZ);
            if (chunk != null) {
                chunk.removeViewer(this);
            }
        });
        // Load new chunks
        ArrayUtils.forDifferencesBetweenArray(updatedVisibleChunks, lastVisibleChunks, chunkIndex -> {
            final int chunkX = ChunkUtils.getChunkCoordX(chunkIndex);
            final int chunkZ = ChunkUtils.getChunkCoordZ(chunkIndex);
            this.instance.loadOptionalChunk(chunkX, chunkZ).thenAccept(chunk -> {
                if (chunk == null) {
                    // Cannot load chunk (auto-load is not enabled)
                    return;
                }
                try {
                    chunk.addViewer(this);
                } catch (Exception e) {
                    MinecraftServer.getExceptionManager().handleException(e);
                }
            });
        });
    }

    public void refreshVisibleChunks() {
        final Chunk chunk = getChunk();
        if (chunk != null) {
            refreshVisibleChunks(chunk);
        }
    }

    /**
     * Refreshes the list of entities that the player should be able to see based
     * on {@link MinecraftServer#getEntityViewDistance()} and {@link Entity#isAutoViewable()}.
     *
     * @param newChunk the new chunk of the player (can be the current one)
     */
    public void refreshVisibleEntities(@NotNull Chunk newChunk) {
        final int entityViewDistance = MinecraftServer.getEntityViewDistance();
        final float maximalDistance = entityViewDistance * Chunk.CHUNK_SECTION_SIZE;
        // Manage already viewable entities
        this.viewableEntities.stream()
                .filter(entity -> entity.getDistance(this) > maximalDistance)
                .forEach(entity -> {
                    // Entity shouldn't be viewable anymore
                    if (isAutoViewable()) {
                        entity.removeViewer(this);
                    }
                    if (entity instanceof Player && entity.isAutoViewable()) {
                        removeViewer((Player) entity);
                    }
                });
        // Manage entities in unchecked chunks
        EntityUtils.forEachRange(instance, newChunk.toPosition(), entityViewDistance, entity -> {
            if (entity.isAutoViewable() && !entity.viewers.contains(this)) {
                entity.addViewer(this);
            }
            if (entity instanceof Player && isAutoViewable() && !viewers.contains(entity)) {
                addViewer((Player) entity);
            }
        });
    }

    /**
     * Gets the player connection.
     * <p>
     * Used to send packets and get stuff related to the connection.
     *
     * @return the player connection
     */
    public @NotNull PlayerConnection getPlayerConnection() {
        return playerConnection;
    }

    /**
     * Shortcut for {@link PlayerConnection#sendPacket(ServerPacket)}.
     *
     * @param packet the packet to send
     */
    @ApiStatus.Experimental
    public void sendPacket(@NotNull ServerPacket packet) {
        this.playerConnection.sendPacket(packet);
    }

    /**
     * Gets if the player is online or not.
     *
     * @return true if the player is online, false otherwise
     */
    public boolean isOnline() {
        return playerConnection.isOnline();
    }

    /**
     * Gets the player settings.
     *
     * @return the player settings
     */
    public @NotNull PlayerSettings getSettings() {
        return settings;
    }

    /**
     * Gets the player dimension.
     *
     * @return the player current dimension
     */
    public DimensionType getDimensionType() {
        return dimensionType;
    }

    public @NotNull PlayerInventory getInventory() {
        return inventory;
    }

    /**
     * Used to get the player latency,
     * computed by seeing how long it takes the client to answer the {@link KeepAlivePacket} packet.
     *
     * @return the player latency
     */
    public int getLatency() {
        return latency;
    }

    /**
     * Gets the player {@link GameMode}.
     *
     * @return the player current gamemode
     */
    public GameMode getGameMode() {
        return gameMode;
    }

    /**
     * Changes the player {@link GameMode}.
     *
     * @param gameMode the new player GameMode
     */
    public void setGameMode(@NotNull GameMode gameMode) {
        this.gameMode = gameMode;
        // Condition to prevent sending the packets before spawning the player
        if (isActive()) {
            sendChangeGameStatePacket(ChangeGameStatePacket.Reason.CHANGE_GAMEMODE, gameMode.getId());

            PlayerInfoPacket infoPacket = new PlayerInfoPacket(PlayerInfoPacket.Action.UPDATE_GAMEMODE);
            infoPacket.playerInfos.add(new PlayerInfoPacket.UpdateGamemode(getUuid(), gameMode));
            sendPacketToViewersAndSelf(infoPacket);
        }
    }

    /**
     * Gets if this player is in creative. Used for code readability.
     *
     * @return true if the player is in creative mode
     */
    public boolean isCreative() {
        return gameMode == GameMode.CREATIVE;
    }

    /**
     * Changes the dimension of the player.
     * Mostly unsafe since it requires sending chunks after.
     *
     * @param dimensionType the new player dimension
     */
    protected void sendDimension(@NotNull DimensionType dimensionType) {
        Check.argCondition(dimensionType.equals(getDimensionType()),
                "The dimension needs to be different than the current one!");
        this.dimensionType = dimensionType;
        RespawnPacket respawnPacket = new RespawnPacket();
        respawnPacket.dimensionType = dimensionType;
        respawnPacket.gameMode = gameMode;
        respawnPacket.isFlat = levelFlat;
        playerConnection.sendPacket(respawnPacket);
    }

    /**
     * Kicks the player with a reason.
     *
     * @param component the reason
     */
    public void kick(@NotNull Component component) {
        final ConnectionState connectionState = playerConnection.getConnectionState();
        // Packet type depends on the current player connection state
        final ServerPacket disconnectPacket;
        if (connectionState == ConnectionState.LOGIN) {
            disconnectPacket = new LoginDisconnectPacket(component);
        } else {
            disconnectPacket = new DisconnectPacket(component);
        }
        if (playerConnection instanceof PlayerSocketConnection) {
            ((PlayerSocketConnection) playerConnection).writeAndFlush(disconnectPacket);
            playerConnection.disconnect();
        } else {
            playerConnection.sendPacket(disconnectPacket);
            playerConnection.refreshOnline(false);
        }
    }

    /**
     * Kicks the player with a reason.
     *
     * @param message the kick reason
     */
    public void kick(@NotNull String message) {
        this.kick(Component.text(message));
    }

    /**
     * Changes the current held slot for the player.
     *
     * @param slot the slot that the player has to held
     * @throws IllegalArgumentException if {@code slot} is not between 0 and 8
     */
    public void setHeldItemSlot(byte slot) {
        Check.argCondition(!MathUtils.isBetween(slot, 0, 8), "Slot has to be between 0 and 8");
        refreshHeldSlot(slot);
        this.playerConnection.sendPacket(new HeldItemChangePacket(slot));
    }

    /**
     * Gets the player held slot (0-8).
     *
     * @return the current held slot for the player
     */
    public byte getHeldSlot() {
        return heldSlot;
    }

    public void setTeam(Team team) {
        super.setTeam(team);
        if (team != null) {
            var players = MinecraftServer.getConnectionManager().getOnlinePlayers();
            PacketUtils.sendGroupedPacket(players, team.createTeamsCreationPacket());
        }
    }

    /**
     * Changes the tag below the name.
     *
     * @param belowNameTag The new below name tag
     */
    public void setBelowNameTag(BelowNameTag belowNameTag) {
        if (this.belowNameTag == belowNameTag) return;

        if (this.belowNameTag != null) {
            this.belowNameTag.removeViewer(this);
        }

        this.belowNameTag = belowNameTag;
    }

    /**
     * Gets the player open inventory.
     *
     * @return the currently open inventory, null if there is not (player inventory is not detected)
     */
    public @Nullable Inventory getOpenInventory() {
        return openInventory;
    }

    /**
     * Opens the specified Inventory, close the previous inventory if existing.
     *
     * @param inventory the inventory to open
     * @return true if the inventory has been opened/sent to the player, false otherwise (cancelled by event)
     */
    public boolean openInventory(@NotNull Inventory inventory) {
        InventoryOpenEvent inventoryOpenEvent = new InventoryOpenEvent(inventory, this);

        EventDispatcher.callCancellable(inventoryOpenEvent, () -> {
            Inventory openInventory = getOpenInventory();
            if (openInventory != null) {
                openInventory.removeViewer(this);
            }

            Inventory newInventory = inventoryOpenEvent.getInventory();
            if (newInventory == null) {
                // just close the inventory
                return;
            }

            OpenWindowPacket openWindowPacket = new OpenWindowPacket(newInventory.getTitle());
            openWindowPacket.windowId = newInventory.getWindowId();
            openWindowPacket.windowType = newInventory.getInventoryType().getWindowType();
            playerConnection.sendPacket(openWindowPacket);
            newInventory.addViewer(this);
            this.openInventory = newInventory;
        });
        return !inventoryOpenEvent.isCancelled();
    }

    /**
     * Closes the current inventory if there is any.
     * It closes the player inventory (when opened) if {@link #getOpenInventory()} returns null.
     */
    public void closeInventory() {
        Inventory openInventory = getOpenInventory();

        // Drop cursor item when closing inventory
        ItemStack cursorItem;
        if (openInventory == null) {
            cursorItem = getInventory().getCursorItem();
            getInventory().setCursorItem(ItemStack.AIR);
        } else {
            cursorItem = openInventory.getCursorItem(this);
            openInventory.setCursorItem(this, ItemStack.AIR);
        }
        if (!cursorItem.isAir()) {
            // Add item to inventory if he hasn't been able to drop it
            if (!dropItem(cursorItem)) {
                getInventory().addItemStack(cursorItem);
            }
        }

        CloseWindowPacket closeWindowPacket = new CloseWindowPacket();
        if (openInventory == null) {
            closeWindowPacket.windowId = 0;
        } else {
            closeWindowPacket.windowId = openInventory.getWindowId();
            openInventory.removeViewer(this); // Clear cache
            this.openInventory = null;
        }
        playerConnection.sendPacket(closeWindowPacket);
        inventory.update();
        this.didCloseInventory = true;
    }

    /**
     * Used internally to prevent an inventory click to be processed
     * when the inventory listeners closed the inventory.
     * <p>
     * Should only be used within an inventory listener (event or condition).
     *
     * @return true if the inventory has been closed, false otherwise
     */
    public boolean didCloseInventory() {
        return didCloseInventory;
    }

    /**
     * Used internally to reset the didCloseInventory field.
     * <p>
     * Shouldn't be used externally without proper understanding of its consequence.
     *
     * @param didCloseInventory the new didCloseInventory field
     */
    public void UNSAFE_changeDidCloseInventory(boolean didCloseInventory) {
        this.didCloseInventory = didCloseInventory;
    }

    /**
     * Gets the player viewable chunks.
     * <p>
     * WARNING: adding or removing a chunk there will not load/unload it,
     * use {@link Chunk#addViewer(Player)} or {@link Chunk#removeViewer(Player)}.
     *
     * @return a {@link Set} containing all the chunks that the player sees
     */
    public Set<Chunk> getViewableChunks() {
        return viewableChunks;
    }

    /**
     * Sends a {@link UpdateViewPositionPacket}  to the player.
     *
     * @param chunkX the chunk X
     * @param chunkZ the chunk Z
     */
    public void updateViewPosition(int chunkX, int chunkZ) {
        playerConnection.sendPacket(new UpdateViewPositionPacket(chunkX, chunkZ));
    }

    public int getNextTeleportId() {
        return teleportId.incrementAndGet();
    }

    public int getLastSentTeleportId() {
        return teleportId.get();
    }

    public int getLastReceivedTeleportId() {
        return receivedTeleportId;
    }

    public void refreshReceivedTeleportId(int receivedTeleportId) {
        this.receivedTeleportId = receivedTeleportId;
    }

    /**
     * @see Entity#synchronizePosition(boolean)
     */
    @Override
    @ApiStatus.Internal
    protected void synchronizePosition(boolean includeSelf) {
        if (includeSelf) {
            playerConnection.sendPacket(new PlayerPositionAndLookPacket(position, (byte) 0x00, getNextTeleportId(), false));
        }
        super.synchronizePosition(includeSelf);
    }

    /**
     * Gets the player permission level.
     *
     * @return the player permission level
     */
    public int getPermissionLevel() {
        return permissionLevel;
    }

    /**
     * Changes the player permission level.
     *
     * @param permissionLevel the new player permission level
     * @throws IllegalArgumentException if {@code permissionLevel} is not between 0 and 4
     */
    public void setPermissionLevel(int permissionLevel) {
        Check.argCondition(!MathUtils.isBetween(permissionLevel, 0, 4), "permissionLevel has to be between 0 and 4");

        this.permissionLevel = permissionLevel;

        // Magic values: https://wiki.vg/Entity_statuses#Player
        // TODO remove magic values
        final byte permissionLevelStatus = (byte) (24 + permissionLevel);
        triggerStatus(permissionLevelStatus);
    }

    /**
     * Sets or remove the reduced debug screen.
     *
     * @param reduced should the player has the reduced debug screen
     */
    public void setReducedDebugScreenInformation(boolean reduced) {
        this.reducedDebugScreenInformation = reduced;

        // Magic values: https://wiki.vg/Entity_statuses#Player
        // TODO remove magic values
        final byte debugScreenStatus = (byte) (reduced ? 22 : 23);
        triggerStatus(debugScreenStatus);
    }

    /**
     * Gets if the player has the reduced debug screen.
     *
     * @return true if the player has the reduced debug screen, false otherwise
     */
    public boolean hasReducedDebugScreenInformation() {
        return reducedDebugScreenInformation;
    }

    /**
     * The invulnerable field appear in the {@link PlayerAbilitiesPacket} packet.
     *
     * @return true if the player is invulnerable, false otherwise
     */
    public boolean isInvulnerable() {
        return super.isInvulnerable();
    }

    /**
     * This do update the {@code invulnerable} field in the packet {@link PlayerAbilitiesPacket}
     * and prevent the player from receiving damage.
     *
     * @param invulnerable should the player be invulnerable
     */
    public void setInvulnerable(boolean invulnerable) {
        super.setInvulnerable(invulnerable);
        refreshAbilities();
    }

    /**
     * Gets if the player is currently flying.
     *
     * @return true if the player if flying, false otherwise
     */
    public boolean isFlying() {
        return flying;
    }

    /**
     * Sets the player flying.
     *
     * @param flying should the player fly
     */
    public void setFlying(boolean flying) {
        this.flying = flying;
        refreshAbilities();
    }

    /**
     * Updates the internal flying field.
     * <p>
     * Mostly unsafe since there is nothing to backup the value, used internally for creative players.
     *
     * @param flying the new flying field
     * @see #setFlying(boolean) instead
     */
    public void refreshFlying(boolean flying) {
        this.flying = flying;
    }

    /**
     * Gets if the player is allowed to fly.
     *
     * @return true if the player if allowed to fly, false otherwise
     */
    public boolean isAllowFlying() {
        return allowFlying;
    }

    /**
     * Allows or forbid the player to fly.
     *
     * @param allowFlying should the player be allowed to fly
     */
    public void setAllowFlying(boolean allowFlying) {
        this.allowFlying = allowFlying;
        refreshAbilities();
    }

    public boolean isInstantBreak() {
        return instantBreak;
    }

    /**
     * Changes the player ability "Creative Mode".
     *
     * @param instantBreak true to allow instant break
     * @see <a href="https://wiki.vg/Protocol#Player_Abilities_.28clientbound.29">player abilities</a>
     */
    public void setInstantBreak(boolean instantBreak) {
        this.instantBreak = instantBreak;
        refreshAbilities();
    }

    /**
     * Gets the player flying speed.
     *
     * @return the flying speed of the player
     */
    public float getFlyingSpeed() {
        return flyingSpeed;
    }

    /**
     * Updates the internal field and send a {@link PlayerAbilitiesPacket} with the new flying speed.
     *
     * @param flyingSpeed the new flying speed of the player
     */
    public void setFlyingSpeed(float flyingSpeed) {
        this.flyingSpeed = flyingSpeed;
        refreshAbilities();
    }

    public float getFieldViewModifier() {
        return fieldViewModifier;
    }

    public void setFieldViewModifier(float fieldViewModifier) {
        this.fieldViewModifier = fieldViewModifier;
        refreshAbilities();
    }

    /**
     * This is the map used to send the statistic packet.
     * It is possible to add/remove/change statistic value directly into it.
     *
     * @return the modifiable statistic map
     */
    public @NotNull Map<PlayerStatistic, Integer> getStatisticValueMap() {
        return statisticValueMap;
    }

    /**
     * Gets the player vehicle information.
     *
     * @return the player vehicle information
     */
    public @NotNull PlayerVehicleInformation getVehicleInformation() {
        return vehicleInformation;
    }

    /**
     * Sends to the player a {@link PlayerAbilitiesPacket} with all the updated fields.
     */
    protected void refreshAbilities() {
        byte flags = 0;
        if (invulnerable)
            flags |= PlayerAbilitiesPacket.FLAG_INVULNERABLE;
        if (flying)
            flags |= PlayerAbilitiesPacket.FLAG_FLYING;
        if (allowFlying)
            flags |= PlayerAbilitiesPacket.FLAG_ALLOW_FLYING;
        if (instantBreak)
            flags |= PlayerAbilitiesPacket.FLAG_INSTANT_BREAK;
        playerConnection.sendPacket(new PlayerAbilitiesPacket(flags, flyingSpeed, fieldViewModifier));
    }

    /**
     * All packets in the queue are executed in the {@link #update(long)} method
     * It is used internally to add all received packet from the client.
     * Could be used to "simulate" a received packet, but to use at your own risk.
     *
     * @param packet the packet to add in the queue
     */
    public void addPacketToQueue(@NotNull ClientPlayPacket packet) {
        this.packets.add(packet);
    }

    /**
     * Changes the storage player latency and update its tab value.
     *
     * @param latency the new player latency
     */
    public void refreshLatency(int latency) {
        this.latency = latency;
        PlayerInfoPacket playerInfoPacket = new PlayerInfoPacket(PlayerInfoPacket.Action.UPDATE_LATENCY);
        playerInfoPacket.playerInfos.add(new PlayerInfoPacket.UpdateLatency(getUuid(), latency));
        sendPacketToViewersAndSelf(playerInfoPacket);
    }

    public void refreshOnGround(boolean onGround) {
        this.onGround = onGround;
        if (this.onGround && this.isFlyingWithElytra()) {
            this.setFlyingWithElytra(false);
            EventDispatcher.call(new PlayerStopFlyingWithElytraEvent(this));
        }
    }

    /**
     * Used to change internally the last sent last keep alive id.
     * <p>
     * Warning: could lead to have the player kicked because of a wrong keep alive packet.
     *
     * @param lastKeepAlive the new lastKeepAlive id
     */
    public void refreshKeepAlive(long lastKeepAlive) {
        this.lastKeepAlive = lastKeepAlive;
        this.answerKeepAlive = false;
    }

    public boolean didAnswerKeepAlive() {
        return answerKeepAlive;
    }

    public void refreshAnswerKeepAlive(boolean answerKeepAlive) {
        this.answerKeepAlive = answerKeepAlive;
    }

    /**
     * Changes the held item for the player viewers
     * Also cancel eating if {@link #isEating()} was true.
     * <p>
     * Warning: the player will not be noticed by this chance, only his viewers,
     * see instead: {@link #setHeldItemSlot(byte)}.
     *
     * @param slot the new held slot
     */
    public void refreshHeldSlot(byte slot) {
        this.heldSlot = slot;
        syncEquipment(EquipmentSlot.MAIN_HAND);
        refreshEating(null);
    }

    public void refreshEating(@Nullable Hand eatingHand, long eatingTime) {
        this.eatingHand = eatingHand;
        if (eatingHand != null) {
            this.startEatingTime = System.currentTimeMillis();
            this.eatingTime = eatingTime;
        } else {
            this.startEatingTime = 0;
        }
    }

    public void refreshEating(@Nullable Hand eatingHand) {
        refreshEating(eatingHand, defaultEatingTime);
    }

    /**
     * Used to call {@link ItemUpdateStateEvent} with the proper item
     * It does check which hand to get the item to update.
     *
     * @param allowFood true if food should be updated, false otherwise
     * @return the called {@link ItemUpdateStateEvent},
     * null if there is no item to update the state
     * @deprecated Use {@link #callItemUpdateStateEvent(Hand)} instead
     */
    @Deprecated
    public @Nullable ItemUpdateStateEvent callItemUpdateStateEvent(boolean allowFood, @Nullable Hand hand) {
        if (hand == null)
            return null;

        final ItemStack updatedItem = getItemInHand(hand);
        final boolean isFood = updatedItem.getMaterial().isFood();

        if (isFood && !allowFood)
            return null;

        ItemUpdateStateEvent itemUpdateStateEvent = new ItemUpdateStateEvent(this, hand, updatedItem);
        EventDispatcher.call(itemUpdateStateEvent);

        return itemUpdateStateEvent;
    }

    /**
     * Used to call {@link ItemUpdateStateEvent} with the proper item
     * It does check which hand to get the item to update. Allows food.
     *
     * @return the called {@link ItemUpdateStateEvent},
     * null if there is no item to update the state
     */
    public @Nullable ItemUpdateStateEvent callItemUpdateStateEvent(@Nullable Hand hand) {
        return callItemUpdateStateEvent(true, hand);
    }

    public void refreshVehicleSteer(float sideways, float forward, boolean jump, boolean unmount) {
        this.vehicleInformation.refresh(sideways, forward, jump, unmount);
    }

    /**
     * @return the chunk range of the viewers,
     * which is {@link MinecraftServer#getChunkViewDistance()} or {@link PlayerSettings#getViewDistance()}
     * based on which one is the lowest
     */
    public int getChunkRange() {
        return Math.min(getSettings().viewDistance, MinecraftServer.getChunkViewDistance());
    }

    /**
     * Gets the last sent keep alive id.
     *
     * @return the last keep alive id sent to the player
     */
    public long getLastKeepAlive() {
        return lastKeepAlive;
    }

    @Override
    public @NotNull HoverEvent<ShowEntity> asHoverEvent(@NotNull UnaryOperator<ShowEntity> op) {
        return HoverEvent.showEntity(ShowEntity.of(EntityType.PLAYER, this.uuid, this.displayName));
    }

    /**
     * Gets the packet to add the player from the tab-list.
     *
     * @return a {@link PlayerInfoPacket} to add the player
     */
    protected @NotNull PlayerInfoPacket getAddPlayerToList() {
        PlayerInfoPacket playerInfoPacket = new PlayerInfoPacket(PlayerInfoPacket.Action.ADD_PLAYER);

        PlayerInfoPacket.AddPlayer addPlayer =
                new PlayerInfoPacket.AddPlayer(getUuid(), getUsername(), getGameMode(), getLatency());
        addPlayer.displayName = displayName;

        // Skin support
        if (skin != null) {
            final String textures = skin.getTextures();
            final String signature = skin.getSignature();

            PlayerInfoPacket.AddPlayer.Property prop =
                    new PlayerInfoPacket.AddPlayer.Property("textures", textures, signature);
            addPlayer.properties.add(prop);
        }

        playerInfoPacket.playerInfos.add(addPlayer);
        return playerInfoPacket;
    }

    /**
     * Gets the packet to remove the player from the tab-list.
     *
     * @return a {@link PlayerInfoPacket} to remove the player
     */
    protected @NotNull PlayerInfoPacket getRemovePlayerToList() {
        PlayerInfoPacket playerInfoPacket = new PlayerInfoPacket(PlayerInfoPacket.Action.REMOVE_PLAYER);
        playerInfoPacket.playerInfos.add(new PlayerInfoPacket.RemovePlayer(getUuid()));
        return playerInfoPacket;
    }

    /**
     * Sends all the related packet to have the player sent to another with related data
     * (create player, spawn position, velocity, metadata, equipments, passengers, team).
     * <p>
     * WARNING: this alone does not sync the player, please use {@link #addViewer(Player)}.
     *
     * @param connection the connection to show the player to
     */
    protected void showPlayer(@NotNull PlayerConnection connection) {
        connection.sendPacket(getAddPlayerToList());
        connection.sendPacket(getEntityType().registry().spawnType().getSpawnPacket(this));
        connection.sendPacket(getVelocityPacket());
        connection.sendPacket(getMetadataPacket());
        connection.sendPacket(getEquipmentsPacket());
        if (hasPassenger()) {
            connection.sendPacket(getPassengersPacket());
        }
        // Team
        if (this.getTeam() != null) {
            connection.sendPacket(this.getTeam().createTeamsCreationPacket());
        }
        connection.sendPacket(new EntityHeadLookPacket(getEntityId(), position.yaw()));
    }

    @Override
    public @NotNull ItemStack getItemInMainHand() {
        return inventory.getItemInMainHand();
    }

    @Override
    public void setItemInMainHand(@NotNull ItemStack itemStack) {
        inventory.setItemInMainHand(itemStack);
    }

    @Override
    public @NotNull ItemStack getItemInOffHand() {
        return inventory.getItemInOffHand();
    }

    @Override
    public void setItemInOffHand(@NotNull ItemStack itemStack) {
        inventory.setItemInOffHand(itemStack);
    }

    @Override
    public @NotNull ItemStack getHelmet() {
        return inventory.getHelmet();
    }

    @Override
    public void setHelmet(@NotNull ItemStack itemStack) {
        inventory.setHelmet(itemStack);
    }

    @Override
    public @NotNull ItemStack getChestplate() {
        return inventory.getChestplate();
    }

    @Override
    public void setChestplate(@NotNull ItemStack itemStack) {
        inventory.setChestplate(itemStack);
    }

    @Override
    public @NotNull ItemStack getLeggings() {
        return inventory.getLeggings();
    }

    @Override
    public void setLeggings(@NotNull ItemStack itemStack) {
        inventory.setLeggings(itemStack);
    }

    @Override
    public @NotNull ItemStack getBoots() {
        return inventory.getBoots();
    }

    @Override
    public void setBoots(@NotNull ItemStack itemStack) {
        inventory.setBoots(itemStack);
    }

    @Override
    public Locale getLocale() {
        final String locale = settings.locale;
        if (locale == null) return null;
        return Locale.forLanguageTag(locale.replace("_", "-"));
    }

    /**
     * Sets the player's locale. This will only set the locale of the player as it
     * is stored in the server. This will also be reset if the settings are refreshed.
     *
     * @param locale the new locale
     */
    @Override
    public void setLocale(@Nullable Locale locale) {
        settings.locale = locale == null ? null : locale.toLanguageTag();
    }

    @Override
    public @NotNull Identity identity() {
        return this.identity;
    }

    @Override
    public @NotNull Pointers pointers() {
        return this.pointers;
    }

    @Override
    public void setUuid(@NotNull UUID uuid) {
        super.setUuid(uuid);
        // update identity
        this.identity = Identity.identity(uuid);
    }

    @Override
    public boolean isPlayer() {
        return true;
    }

    @Override
    public Player asPlayer() {
        return this;
    }

    /**
     * Represents the main or off hand of the player.
     */
    public enum Hand {
        MAIN,
        OFF
    }

    public enum FacePoint {
        FEET,
        EYE
    }

    // Settings enum

    /**
     * Represents where is located the main hand of the player (can be changed in Minecraft option).
     */
    public enum MainHand {
        LEFT,
        RIGHT
    }

    public class PlayerSettings {

        private String locale;
        private byte viewDistance;
        private ChatMessageType chatMessageType;
        private boolean chatColors;
        private byte displayedSkinParts;
        private MainHand mainHand;

        public PlayerSettings() {
            viewDistance = 2;
        }

        /**
         * The player game language.
         *
         * @return the player locale
         */
        public String getLocale() {
            return locale;
        }

        /**
         * Gets the player view distance.
         *
         * @return the player view distance
         */
        public byte getViewDistance() {
            return viewDistance;
        }

        /**
         * Gets the messages this player wants to receive.
         *
         * @return the messages
         */
        public @Nullable ChatMessageType getChatMessageType() {
            return chatMessageType;
        }

        /**
         * Gets if the player has chat colors enabled.
         *
         * @return true if chat colors are enabled, false otherwise
         */
        public boolean hasChatColors() {
            return chatColors;
        }

        public byte getDisplayedSkinParts() {
            return displayedSkinParts;
        }

        /**
         * Gets the player main hand.
         *
         * @return the player main hand
         */
        public MainHand getMainHand() {
            return mainHand;
        }

        /**
         * Changes the player settings internally.
         * <p>
         * WARNING: the player will not be noticed by this change, probably unsafe.
         *
         * @param locale             the player locale
         * @param viewDistance       the player view distance
         * @param chatMessageType    the chat messages the player wishes to receive
         * @param chatColors         if chat colors should be displayed
         * @param displayedSkinParts the player displayed skin parts
         * @param mainHand           the player main hand
         */
        public void refresh(String locale, byte viewDistance, ChatMessageType chatMessageType, boolean chatColors,
                            byte displayedSkinParts, MainHand mainHand) {

            final boolean viewDistanceChanged = this.viewDistance != viewDistance;

            this.locale = locale;
            this.viewDistance = viewDistance;
            this.chatMessageType = chatMessageType;
            this.chatColors = chatColors;
            this.displayedSkinParts = displayedSkinParts;
            this.mainHand = mainHand;

            // TODO: Use the metadata object here
            metadata.setIndex((byte) 17, Metadata.Byte(displayedSkinParts));

            // Client changed his view distance in the settings
            if (viewDistanceChanged) {
                refreshVisibleChunks();
            }
        }

    }

}<|MERGE_RESOLUTION|>--- conflicted
+++ resolved
@@ -561,14 +561,11 @@
         super.setInstance(instance, spawnPosition);
 
         if (updateChunks) {
-<<<<<<< HEAD
             // Warning: loop to remove once `refreshVisibleChunks` manage it
             if(!dimensionChange) { //The client already forcefully unloads all chunks & entities when the dimension changes
                 previousChunks.forEach(chunk ->
                         playerConnection.sendPacket(new UnloadChunkPacket(chunk.getChunkX(), chunk.getChunkZ())));
             }
-=======
->>>>>>> 527141df
             refreshVisibleChunks();
         }
 
