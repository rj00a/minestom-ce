package net.minestom.server.registry;

import com.google.gson.ToNumberPolicy;
import com.google.gson.stream.JsonReader;
import net.minestom.server.MinecraftServer;
import net.minestom.server.collision.BoundingBox;
import net.minestom.server.collision.CollisionUtils;
import net.minestom.server.collision.Shape;
import net.minestom.server.entity.EntitySpawnType;
import net.minestom.server.entity.EquipmentSlot;
import net.minestom.server.instance.block.Block;
import net.minestom.server.item.Material;
import net.minestom.server.utils.NamespaceID;
import net.minestom.server.utils.collection.ObjectArray;
import net.minestom.server.utils.validate.Check;
import org.jetbrains.annotations.ApiStatus;
import org.jetbrains.annotations.NotNull;
import org.jetbrains.annotations.Nullable;

import java.io.IOException;
import java.io.InputStream;
import java.io.InputStreamReader;
import java.util.*;
import java.util.function.Supplier;

/**
 * Handles registry data, used by {@link ProtocolObject} implementations and is strictly internal.
 * Use at your own risk.
 */
public final class Registry {
    @ApiStatus.Internal
    public static BlockEntry block(String namespace, @NotNull Properties main) {
        return new BlockEntry(namespace, main, null);
    }

    @ApiStatus.Internal
    public static MaterialEntry material(String namespace, @NotNull Properties main) {
        return new MaterialEntry(namespace, main, null);
    }

    @ApiStatus.Internal
    public static EntityEntry entity(String namespace, @NotNull Properties main) {
        return new EntityEntry(namespace, main, null);
    }

    @ApiStatus.Internal
    public static EnchantmentEntry enchantment(String namespace, @NotNull Properties main) {
        return new EnchantmentEntry(namespace, main, null);
    }

    @ApiStatus.Internal
    public static PotionEffectEntry potionEffect(String namespace, @NotNull Properties main) {
        return new PotionEffectEntry(namespace, main, null);
    }

    @ApiStatus.Internal
    public static Map<String, Map<String, Object>> load(Resource resource) {
        Map<String, Map<String, Object>> map = new HashMap<>();
        try (InputStream resourceStream = Registry.class.getClassLoader().getResourceAsStream(resource.name)) {
            Check.notNull(resourceStream, "Resource {0} does not exist!", resource);
            try (JsonReader reader = new JsonReader(new InputStreamReader(resourceStream))) {
                reader.beginObject();
                while (reader.hasNext()) map.put(reader.nextName(), (Map<String, Object>) readObject(reader));
                reader.endObject();
            }
        } catch (IOException e) {
            MinecraftServer.getExceptionManager().handleException(e);
        }
        return map;
    }

    @ApiStatus.Internal
    public static <T extends ProtocolObject> Container<T> createContainer(Resource resource, Container.Loader<T> loader) {
        var entries = Registry.load(resource);
        Map<String, T> namespaces = new HashMap<>(entries.size());
        ObjectArray<T> ids = ObjectArray.singleThread(entries.size());
        for (var entry : entries.entrySet()) {
            final String namespace = entry.getKey();
            final Properties properties = Properties.fromMap(entry.getValue());
            final T value = loader.get(namespace, properties);
            ids.set(value.id(), value);
            namespaces.put(value.name(), value);
        }
        return new Container<>(resource, namespaces, ids);
    }

    @ApiStatus.Internal
    public record Container<T extends ProtocolObject>(Resource resource,
                                                      Map<String, T> namespaces,
                                                      ObjectArray<T> ids) {
        public Container {
            namespaces = Map.copyOf(namespaces);
            ids.trim();
        }

        public T get(@NotNull String namespace) {
            return namespaces.get(namespace);
        }

        public T getSafe(@NotNull String namespace) {
            return get(namespace.contains(":") ? namespace : "minecraft:" + namespace);
        }

        public T getId(int id) {
            return ids.get(id);
        }

        public int toId(@NotNull String namespace) {
            return get(namespace).id();
        }

        public Collection<T> values() {
            return namespaces.values();
        }

        @Override
        public boolean equals(Object o) {
            if (this == o) return true;
            if (!(o instanceof Container<?> container)) return false;
            return resource == container.resource;
        }

        @Override
        public int hashCode() {
            return Objects.hash(resource);
        }

        public interface Loader<T extends ProtocolObject> {
            T get(String namespace, Properties properties);
        }
    }

    @ApiStatus.Internal
    public enum Resource {
        BLOCKS("blocks.json"),
        ITEMS("items.json"),
        ENTITIES("entities.json"),
        ENCHANTMENTS("enchantments.json"),
        SOUNDS("sounds.json"),
        COMMAND_ARGUMENTS("command_arguments.json"),
        STATISTICS("custom_statistics.json"),
        POTION_EFFECTS("potion_effects.json"),
        POTION_TYPES("potions.json"),
        PARTICLES("particles.json"),
        DAMAGE_TYPES("damage_types.json"),

        BLOCK_TAGS("tags/block_tags.json"),
        ENTITY_TYPE_TAGS("tags/entity_type_tags.json"),
        FLUID_TAGS("tags/fluid_tags.json"),
        GAMEPLAY_TAGS("tags/gameplay_tags.json"),
        ITEM_TAGS("tags/item_tags.json");

        private final String name;

        Resource(String name) {
            this.name = name;
        }
    }

    public static final class BlockEntry implements Entry {
        private final NamespaceID namespace;
        private final int id;
        private final int stateId;
        private final String translationKey;
        private final double hardness;
        private final double explosionResistance;
        private final double friction;
        private final double speedFactor;
        private final double jumpFactor;
        private final boolean air;
        private final boolean solid;
        private final boolean liquid;
<<<<<<< HEAD
        private final boolean replaceable;
=======
        private final boolean occludes;
        private final int lightEmission;
>>>>>>> 9c6cb179
        private final String blockEntity;
        private final int blockEntityId;
        private final Supplier<Material> materialSupplier;
        private final Shape shape;
        private final Properties custom;

        private BlockEntry(String namespace, Properties main, Properties custom) {
            this.custom = custom;
            this.namespace = NamespaceID.from(namespace);
            this.id = main.getInt("id");
            this.stateId = main.getInt("stateId");
            this.translationKey = main.getString("translationKey");
            this.hardness = main.getDouble("hardness");
            this.explosionResistance = main.getDouble("explosionResistance");
            this.friction = main.getDouble("friction");
            this.speedFactor = main.getDouble("speedFactor", 1);
            this.jumpFactor = main.getDouble("jumpFactor", 1);
            this.air = main.getBoolean("air", false);
            this.solid = main.getBoolean("solid");
            this.occludes = main.getBoolean("occludes", true);
            this.liquid = main.getBoolean("liquid", false);
<<<<<<< HEAD
            this.replaceable = main.getBoolean("replaceable", false);
=======
            this.lightEmission = main.getInt("lightEmission", 0);
>>>>>>> 9c6cb179
            {
                Properties blockEntity = main.section("blockEntity");
                if (blockEntity != null) {
                    this.blockEntity = blockEntity.getString("namespace");
                    this.blockEntityId = blockEntity.getInt("id");
                } else {
                    this.blockEntity = null;
                    this.blockEntityId = 0;
                }
            }
            {
                final String materialNamespace = main.getString("correspondingItem", null);
                this.materialSupplier = materialNamespace != null ? () -> Material.fromNamespaceId(materialNamespace) : () -> null;
            }
            {
                final String collision = main.getString("collisionShape");
                final String occlusion = main.getString("occlusionShape");
                this.shape = CollisionUtils.parseBlockShape(collision, occlusion, this);
            }
        }

        public @NotNull NamespaceID namespace() {
            return namespace;
        }

        public int id() {
            return id;
        }

        public int stateId() {
            return stateId;
        }

        public String translationKey() {
            return translationKey;
        }

        public double hardness() {
            return hardness;
        }

        public double explosionResistance() {
            return explosionResistance;
        }

        public double friction() {
            return friction;
        }

        public double speedFactor() {
            return speedFactor;
        }

        public double jumpFactor() {
            return jumpFactor;
        }

        public boolean isAir() {
            return air;
        }

        public boolean isSolid() {
            return solid;
        }

        public boolean occludes() {
            return occludes;
        }

        public boolean isLiquid() {
            return liquid;
        }

<<<<<<< HEAD
        public boolean isReplaceable() {
            return replaceable;
        }

        public boolean isReplaceableBy(@NotNull Material material) {
            return !isSolid() && (replaceable || material == material());
=======
        public int lightEmission() {
            return lightEmission;
>>>>>>> 9c6cb179
        }

        public boolean isBlockEntity() {
            return blockEntity != null;
        }

        public @Nullable String blockEntity() {
            return blockEntity;
        }

        public int blockEntityId() {
            return blockEntityId;
        }

        public @Nullable Material material() {
            return materialSupplier.get();
        }

        public Shape collisionShape() {
            return shape;
        }

        @Override
        public Properties custom() {
            return custom;
        }
    }

    public static final class MaterialEntry implements Entry {
        private final NamespaceID namespace;
        private final int id;
        private final String translationKey;
        private final int maxStackSize;
        private final int maxDamage;
        private final boolean isFood;
        private final Supplier<Block> blockSupplier;
        private final EquipmentSlot equipmentSlot;
        private final Properties custom;

        private MaterialEntry(String namespace, Properties main, Properties custom) {
            this.custom = custom;
            this.namespace = NamespaceID.from(namespace);
            this.id = main.getInt("id");
            this.translationKey = main.getString("translationKey");
            this.maxStackSize = main.getInt("maxStackSize", 64);
            this.maxDamage = main.getInt("maxDamage", 0);
            this.isFood = main.getBoolean("edible", false);
            {
                final String blockNamespace = main.getString("correspondingBlock", null);
                this.blockSupplier = blockNamespace != null ? () -> Block.fromNamespaceId(blockNamespace) : () -> null;
            }
            {
                final Properties armorProperties = main.section("armorProperties");
                if (armorProperties != null) {
                    switch (armorProperties.getString("slot")) {
                        case "feet" -> this.equipmentSlot = EquipmentSlot.BOOTS;
                        case "legs" -> this.equipmentSlot = EquipmentSlot.LEGGINGS;
                        case "chest" -> this.equipmentSlot = EquipmentSlot.CHESTPLATE;
                        case "head" -> this.equipmentSlot = EquipmentSlot.HELMET;
                        default -> this.equipmentSlot = null;
                    }
                } else {
                    this.equipmentSlot = null;
                }
            }
        }

        public @NotNull NamespaceID namespace() {
            return namespace;
        }

        public int id() {
            return id;
        }

        public String translationKey() {
            return translationKey;
        }

        public int maxStackSize() {
            return maxStackSize;
        }

        public int maxDamage() {
            return maxDamage;
        }

        public boolean isFood() {
            return isFood;
        }

        public @Nullable Block block() {
            return blockSupplier.get();
        }

        public boolean isArmor() {
            return equipmentSlot != null;
        }

        public @Nullable EquipmentSlot equipmentSlot() {
            return equipmentSlot;
        }

        @Override
        public Properties custom() {
            return custom;
        }
    }

    public record EntityEntry(NamespaceID namespace, int id,
                              String translationKey,
                              double width, double height,
                              double drag, double acceleration,
                              EntitySpawnType spawnType,
                              BoundingBox boundingBox,
                              Properties custom) implements Entry {
        public EntityEntry(String namespace, Properties main, Properties custom) {
            this(NamespaceID.from(namespace),
                    main.getInt("id"),
                    main.getString("translationKey"),
                    main.getDouble("width"),
                    main.getDouble("height"),
                    main.getDouble("drag", 0.02),
                    main.getDouble("acceleration", 0.08),
                    EntitySpawnType.valueOf(main.getString("packetType").toUpperCase(Locale.ROOT)),
                    new BoundingBox(
                            main.getDouble("width"),
                            main.getDouble("height"),
                            main.getDouble("width")),
                    custom
            );
        }
    }

    public record EnchantmentEntry(NamespaceID namespace, int id,
                                   String translationKey,
                                   double maxLevel,
                                   boolean isCursed,
                                   boolean isDiscoverable,
                                   boolean isTradeable,
                                   boolean isTreasureOnly,
                                   Properties custom) implements Entry {
        public EnchantmentEntry(String namespace, Properties main, Properties custom) {
            this(NamespaceID.from(namespace),
                    main.getInt("id"),
                    main.getString("translationKey"),
                    main.getDouble("maxLevel"),
                    main.getBoolean("isCursed", false),
                    main.getBoolean("isDiscoverable", true),
                    main.getBoolean("isTradeable", true),
                    main.getBoolean("isTreasureOnly", false),
                    custom);
        }
    }

    public record PotionEffectEntry(NamespaceID namespace, int id,
                                    String translationKey,
                                    int color,
                                    boolean isInstantaneous,
                                    Properties custom) implements Entry {
        public PotionEffectEntry(String namespace, Properties main, Properties custom) {
            this(NamespaceID.from(namespace),
                    main.getInt("id"),
                    main.getString("translationKey"),
                    main.getInt("color"),
                    main.getBoolean("instantaneous"),
                    custom);
        }
    }

    public interface Entry {
        @ApiStatus.Experimental
        Properties custom();
    }

    private static Object readObject(JsonReader reader) throws IOException {
        return switch (reader.peek()) {
            case BEGIN_ARRAY -> {
                List<Object> list = new ArrayList<>();
                reader.beginArray();
                while (reader.hasNext()) list.add(readObject(reader));
                reader.endArray();
                yield list;
            }
            case BEGIN_OBJECT -> {
                Map<String, Object> map = new HashMap<>();
                reader.beginObject();
                while (reader.hasNext()) map.put(reader.nextName(), readObject(reader));
                reader.endObject();
                yield map;
            }
            case STRING -> reader.nextString();
            case NUMBER -> ToNumberPolicy.LONG_OR_DOUBLE.readNumber(reader);
            case BOOLEAN -> reader.nextBoolean();
            default -> throw new IllegalStateException("Invalid peek: " + reader.peek());
        };
    }

    record PropertiesMap(Map<String, Object> map) implements Properties {
        @Override
        public String getString(String name, String defaultValue) {
            var element = element(name);
            return element != null ? (String) element : defaultValue;
        }

        @Override
        public String getString(String name) {
            return element(name);
        }

        @Override
        public double getDouble(String name, double defaultValue) {
            var element = element(name);
            return element != null ? ((Number) element).doubleValue() : defaultValue;
        }

        @Override
        public double getDouble(String name) {
            return ((Number) element(name)).doubleValue();
        }

        @Override
        public int getInt(String name, int defaultValue) {
            var element = element(name);
            return element != null ? ((Number) element).intValue() : defaultValue;
        }

        @Override
        public int getInt(String name) {
            return ((Number) element(name)).intValue();
        }

        @Override
        public boolean getBoolean(String name, boolean defaultValue) {
            var element = element(name);
            return element != null ? (boolean) element : defaultValue;
        }

        @Override
        public boolean getBoolean(String name) {
            return element(name);
        }

        @Override
        public Properties section(String name) {
            Map<String, Object> map = element(name);
            if (map == null) return null;
            return new PropertiesMap(map);
        }

        @Override
        public Map<String, Object> asMap() {
            return map;
        }

        private <T> T element(String name) {
            //noinspection unchecked
            return (T) map.get(name);
        }
    }

    public interface Properties extends Iterable<Map.Entry<String, Object>> {
        static Properties fromMap(Map<String, Object> map) {
            return new PropertiesMap(map);
        }

        String getString(String name, String defaultValue);

        String getString(String name);

        double getDouble(String name, double defaultValue);

        double getDouble(String name);

        int getInt(String name, int defaultValue);

        int getInt(String name);

        boolean getBoolean(String name, boolean defaultValue);

        boolean getBoolean(String name);

        Properties section(String name);

        Map<String, Object> asMap();

        @Override
        default @NotNull Iterator<Map.Entry<String, Object>> iterator() {
            return asMap().entrySet().iterator();
        }

        default int size() {
            return asMap().size();
        }
    }
}<|MERGE_RESOLUTION|>--- conflicted
+++ resolved
@@ -170,12 +170,9 @@
         private final boolean air;
         private final boolean solid;
         private final boolean liquid;
-<<<<<<< HEAD
         private final boolean replaceable;
-=======
         private final boolean occludes;
         private final int lightEmission;
->>>>>>> 9c6cb179
         private final String blockEntity;
         private final int blockEntityId;
         private final Supplier<Material> materialSupplier;
@@ -197,11 +194,8 @@
             this.solid = main.getBoolean("solid");
             this.occludes = main.getBoolean("occludes", true);
             this.liquid = main.getBoolean("liquid", false);
-<<<<<<< HEAD
             this.replaceable = main.getBoolean("replaceable", false);
-=======
             this.lightEmission = main.getInt("lightEmission", 0);
->>>>>>> 9c6cb179
             {
                 Properties blockEntity = main.section("blockEntity");
                 if (blockEntity != null) {
@@ -274,18 +268,17 @@
         public boolean isLiquid() {
             return liquid;
         }
-
-<<<<<<< HEAD
+      
         public boolean isReplaceable() {
             return replaceable;
         }
 
         public boolean isReplaceableBy(@NotNull Material material) {
             return !isSolid() && (replaceable || material == material());
-=======
+        }
+
         public int lightEmission() {
             return lightEmission;
->>>>>>> 9c6cb179
         }
 
         public boolean isBlockEntity() {
